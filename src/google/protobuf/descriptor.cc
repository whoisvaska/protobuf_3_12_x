// Protocol Buffers - Google's data interchange format
// Copyright 2008 Google Inc.  All rights reserved.
// https://developers.google.com/protocol-buffers/
//
// Redistribution and use in source and binary forms, with or without
// modification, are permitted provided that the following conditions are
// met:
//
//     * Redistributions of source code must retain the above copyright
// notice, this list of conditions and the following disclaimer.
//     * Redistributions in binary form must reproduce the above
// copyright notice, this list of conditions and the following disclaimer
// in the documentation and/or other materials provided with the
// distribution.
//     * Neither the name of Google Inc. nor the names of its
// contributors may be used to endorse or promote products derived from
// this software without specific prior written permission.
//
// THIS SOFTWARE IS PROVIDED BY THE COPYRIGHT HOLDERS AND CONTRIBUTORS
// "AS IS" AND ANY EXPRESS OR IMPLIED WARRANTIES, INCLUDING, BUT NOT
// LIMITED TO, THE IMPLIED WARRANTIES OF MERCHANTABILITY AND FITNESS FOR
// A PARTICULAR PURPOSE ARE DISCLAIMED. IN NO EVENT SHALL THE COPYRIGHT
// OWNER OR CONTRIBUTORS BE LIABLE FOR ANY DIRECT, INDIRECT, INCIDENTAL,
// SPECIAL, EXEMPLARY, OR CONSEQUENTIAL DAMAGES (INCLUDING, BUT NOT
// LIMITED TO, PROCUREMENT OF SUBSTITUTE GOODS OR SERVICES; LOSS OF USE,
// DATA, OR PROFITS; OR BUSINESS INTERRUPTION) HOWEVER CAUSED AND ON ANY
// THEORY OF LIABILITY, WHETHER IN CONTRACT, STRICT LIABILITY, OR TORT
// (INCLUDING NEGLIGENCE OR OTHERWISE) ARISING IN ANY WAY OUT OF THE USE
// OF THIS SOFTWARE, EVEN IF ADVISED OF THE POSSIBILITY OF SUCH DAMAGE.

// Author: kenton@google.com (Kenton Varda)
//  Based on original Protocol Buffers design by
//  Sanjay Ghemawat, Jeff Dean, and others.

#include <google/protobuf/descriptor.h>

#include <algorithm>
#include <array>
#include <functional>
#include <limits>
#include <map>
#include <memory>
#include <set>
#include <string>
#include <unordered_map>
#include <unordered_set>
#include <vector>

#include <google/protobuf/stubs/common.h>
#include <google/protobuf/stubs/logging.h>
#include <google/protobuf/stubs/stringprintf.h>
#include <google/protobuf/stubs/strutil.h>
#include <google/protobuf/any.h>
#include <google/protobuf/descriptor.pb.h>
#include <google/protobuf/io/coded_stream.h>
#include <google/protobuf/io/tokenizer.h>
#include <google/protobuf/io/zero_copy_stream_impl.h>
#include <google/protobuf/descriptor_database.h>
#include <google/protobuf/dynamic_message.h>
#include <google/protobuf/generated_message_util.h>
#include <google/protobuf/text_format.h>
#include <google/protobuf/unknown_field_set.h>
#include <google/protobuf/wire_format.h>
#include <google/protobuf/stubs/casts.h>
#include <google/protobuf/stubs/substitute.h>
#include <google/protobuf/io/strtod.h>
#include <google/protobuf/stubs/map_util.h>
#include <google/protobuf/stubs/stl_util.h>
#include <google/protobuf/stubs/hash.h>

#undef PACKAGE  // autoheader #defines this.  :(


#include <google/protobuf/port_def.inc>

namespace google {
namespace protobuf {

class Symbol {
 public:
  enum Type {
    NULL_SYMBOL,
    MESSAGE,
    FIELD,
    ONEOF,
    ENUM,
    ENUM_VALUE,
    ENUM_VALUE_OTHER_PARENT,
    SERVICE,
    METHOD,
    PACKAGE,
    QUERY_KEY
  };

  Symbol() : ptr_(nullptr) {}

  // Every object we store derives from internal::SymbolBase, where we store the
  // symbol type enum.
  // Storing in the object can be done without using more space in most cases,
  // while storing it in the Symbol type would require 8 bytes.
#define DEFINE_MEMBERS(TYPE, TYPE_CONSTANT, FIELD)                             \
  explicit Symbol(TYPE* value) : ptr_(value) {                                 \
    value->symbol_type_ = TYPE_CONSTANT;                                       \
  }                                                                            \
  const TYPE* FIELD() const {                                                  \
    return type() == TYPE_CONSTANT ? static_cast<const TYPE*>(ptr_) : nullptr; \
  }

  DEFINE_MEMBERS(Descriptor, MESSAGE, descriptor)
  DEFINE_MEMBERS(FieldDescriptor, FIELD, field_descriptor)
  DEFINE_MEMBERS(OneofDescriptor, ONEOF, oneof_descriptor)
  DEFINE_MEMBERS(EnumDescriptor, ENUM, enum_descriptor)
  DEFINE_MEMBERS(ServiceDescriptor, SERVICE, service_descriptor)
  DEFINE_MEMBERS(MethodDescriptor, METHOD, method_descriptor)

  // We use a special node for FileDescriptor.
  // It is potentially added to the table with multiple different names, so we
  // need a separate place to put the name.
  struct Package : internal::SymbolBase {
    const std::string* name;
    const FileDescriptor* file;
  };
  DEFINE_MEMBERS(Package, PACKAGE, package_file_descriptor)

  // Enum values have two different parents.
  // We use two different identitied for the same object to determine the two
  // different insertions in the map.
  static Symbol EnumValue(EnumValueDescriptor* value, int n) {
    Symbol s;
    internal::SymbolBase* ptr;
    if (n == 0) {
      ptr = static_cast<internal::SymbolBaseN<0>*>(value);
      ptr->symbol_type_ = ENUM_VALUE;
    } else {
      ptr = static_cast<internal::SymbolBaseN<1>*>(value);
      ptr->symbol_type_ = ENUM_VALUE_OTHER_PARENT;
    }
    s.ptr_ = ptr;
    return s;
  }

  const EnumValueDescriptor* enum_value_descriptor() const {
    return type() == ENUM_VALUE
               ? static_cast<const EnumValueDescriptor*>(
                     static_cast<const internal::SymbolBaseN<0>*>(ptr_))
           : type() == ENUM_VALUE_OTHER_PARENT
               ? static_cast<const EnumValueDescriptor*>(
                     static_cast<const internal::SymbolBaseN<1>*>(ptr_))
               : nullptr;
  }

  // Not a real symbol.
  // Only used for heterogeneous lookups and never actually inserted in the
  // tables.
  struct QueryKey : internal::SymbolBase {
    StringPiece name;
    const void* parent;
  };
  DEFINE_MEMBERS(QueryKey, QUERY_KEY, query_key);
#undef DEFINE_MEMBERS

  Type type() const {
    return ptr_ == nullptr ? NULL_SYMBOL
                           : static_cast<Type>(ptr_->symbol_type_);
  }
  bool IsNull() const { return type() == NULL_SYMBOL; }
  bool IsType() const { return type() == MESSAGE || type() == ENUM; }
  bool IsAggregate() const {
    return type() == MESSAGE || type() == PACKAGE || type() == ENUM ||
           type() == SERVICE;
  }

  const FileDescriptor* GetFile() const {
    switch (type()) {
      case MESSAGE:
        return descriptor()->file();
      case FIELD:
        return field_descriptor()->file();
      case ONEOF:
        return oneof_descriptor()->containing_type()->file();
      case ENUM:
        return enum_descriptor()->file();
      case ENUM_VALUE:
        return enum_value_descriptor()->type()->file();
      case SERVICE:
        return service_descriptor()->file();
      case METHOD:
        return method_descriptor()->service()->file();
      case PACKAGE:
        return package_file_descriptor()->file;
      default:
        return nullptr;
    }
  }

  StringPiece full_name() const {
    switch (type()) {
      case MESSAGE:
        return descriptor()->full_name();
      case FIELD:
        return field_descriptor()->full_name();
      case ONEOF:
        return oneof_descriptor()->full_name();
      case ENUM:
        return enum_descriptor()->full_name();
      case ENUM_VALUE:
        return enum_value_descriptor()->full_name();
      case SERVICE:
        return service_descriptor()->full_name();
      case METHOD:
        return method_descriptor()->full_name();
      case PACKAGE:
        return *package_file_descriptor()->name;
      case QUERY_KEY:
        return query_key()->name;
      default:
        GOOGLE_CHECK(false);
    }
    return "";
  }

  std::pair<const void*, StringPiece> parent_key() const {
    const auto or_file = [&](const void* p) { return p ? p : GetFile(); };
    switch (type()) {
      case MESSAGE:
        return {or_file(descriptor()->containing_type()), descriptor()->name()};
      case FIELD: {
        auto* field = field_descriptor();
        return {or_file(field->is_extension() ? field->extension_scope()
                                              : field->containing_type()),
                field->name()};
      }
      case ONEOF:
        return {oneof_descriptor()->containing_type(),
                oneof_descriptor()->name()};
      case ENUM:
        return {or_file(enum_descriptor()->containing_type()),
                enum_descriptor()->name()};
      case ENUM_VALUE:
        return {or_file(enum_value_descriptor()->type()->containing_type()),
                enum_value_descriptor()->name()};
      case ENUM_VALUE_OTHER_PARENT:
        return {enum_value_descriptor()->type(),
                enum_value_descriptor()->name()};
      case SERVICE:
        return {GetFile(), service_descriptor()->name()};
      case METHOD:
        return {method_descriptor()->service(), method_descriptor()->name()};
      case QUERY_KEY:
        return {query_key()->parent, query_key()->name};
      default:
        GOOGLE_CHECK(false);
    }
    return {};
  }

 private:
  const internal::SymbolBase* ptr_;
};

const FieldDescriptor::CppType
    FieldDescriptor::kTypeToCppTypeMap[MAX_TYPE + 1] = {
        static_cast<CppType>(0),  // 0 is reserved for errors

        CPPTYPE_DOUBLE,   // TYPE_DOUBLE
        CPPTYPE_FLOAT,    // TYPE_FLOAT
        CPPTYPE_INT64,    // TYPE_INT64
        CPPTYPE_UINT64,   // TYPE_UINT64
        CPPTYPE_INT32,    // TYPE_INT32
        CPPTYPE_UINT64,   // TYPE_FIXED64
        CPPTYPE_UINT32,   // TYPE_FIXED32
        CPPTYPE_BOOL,     // TYPE_BOOL
        CPPTYPE_STRING,   // TYPE_STRING
        CPPTYPE_MESSAGE,  // TYPE_GROUP
        CPPTYPE_MESSAGE,  // TYPE_MESSAGE
        CPPTYPE_STRING,   // TYPE_BYTES
        CPPTYPE_UINT32,   // TYPE_UINT32
        CPPTYPE_ENUM,     // TYPE_ENUM
        CPPTYPE_INT32,    // TYPE_SFIXED32
        CPPTYPE_INT64,    // TYPE_SFIXED64
        CPPTYPE_INT32,    // TYPE_SINT32
        CPPTYPE_INT64,    // TYPE_SINT64
};

const char* const FieldDescriptor::kTypeToName[MAX_TYPE + 1] = {
    "ERROR",  // 0 is reserved for errors

    "double",    // TYPE_DOUBLE
    "float",     // TYPE_FLOAT
    "int64",     // TYPE_INT64
    "uint64",    // TYPE_UINT64
    "int32",     // TYPE_INT32
    "fixed64",   // TYPE_FIXED64
    "fixed32",   // TYPE_FIXED32
    "bool",      // TYPE_BOOL
    "string",    // TYPE_STRING
    "group",     // TYPE_GROUP
    "message",   // TYPE_MESSAGE
    "bytes",     // TYPE_BYTES
    "uint32",    // TYPE_UINT32
    "enum",      // TYPE_ENUM
    "sfixed32",  // TYPE_SFIXED32
    "sfixed64",  // TYPE_SFIXED64
    "sint32",    // TYPE_SINT32
    "sint64",    // TYPE_SINT64
};

const char* const FieldDescriptor::kCppTypeToName[MAX_CPPTYPE + 1] = {
    "ERROR",  // 0 is reserved for errors

    "int32",    // CPPTYPE_INT32
    "int64",    // CPPTYPE_INT64
    "uint32",   // CPPTYPE_UINT32
    "uint64",   // CPPTYPE_UINT64
    "double",   // CPPTYPE_DOUBLE
    "float",    // CPPTYPE_FLOAT
    "bool",     // CPPTYPE_BOOL
    "enum",     // CPPTYPE_ENUM
    "string",   // CPPTYPE_STRING
    "message",  // CPPTYPE_MESSAGE
};

const char* const FieldDescriptor::kLabelToName[MAX_LABEL + 1] = {
    "ERROR",  // 0 is reserved for errors

    "optional",  // LABEL_OPTIONAL
    "required",  // LABEL_REQUIRED
    "repeated",  // LABEL_REPEATED
};

const char* FileDescriptor::SyntaxName(FileDescriptor::Syntax syntax) {
  switch (syntax) {
    case SYNTAX_PROTO2:
      return "proto2";
    case SYNTAX_PROTO3:
      return "proto3";
    case SYNTAX_UNKNOWN:
      return "unknown";
  }
  GOOGLE_LOG(FATAL) << "can't reach here.";
  return nullptr;
}

static const char* const kNonLinkedWeakMessageReplacementName = "google.protobuf.Empty";

#if !defined(_MSC_VER) || _MSC_VER >= 1900
const int FieldDescriptor::kMaxNumber;
const int FieldDescriptor::kFirstReservedNumber;
const int FieldDescriptor::kLastReservedNumber;
#endif

namespace {

// Note:  I distrust ctype.h due to locales.
char ToUpper(char ch) {
  return (ch >= 'a' && ch <= 'z') ? (ch - 'a' + 'A') : ch;
}

char ToLower(char ch) {
  return (ch >= 'A' && ch <= 'Z') ? (ch - 'A' + 'a') : ch;
}

std::string ToCamelCase(const std::string& input, bool lower_first) {
  bool capitalize_next = !lower_first;
  std::string result;
  result.reserve(input.size());

  for (char character : input) {
    if (character == '_') {
      capitalize_next = true;
    } else if (capitalize_next) {
      result.push_back(ToUpper(character));
      capitalize_next = false;
    } else {
      result.push_back(character);
    }
  }

  // Lower-case the first letter.
  if (lower_first && !result.empty()) {
    result[0] = ToLower(result[0]);
  }

  return result;
}

std::string ToJsonName(const std::string& input) {
  bool capitalize_next = false;
  std::string result;
  result.reserve(input.size());

  for (char character : input) {
    if (character == '_') {
      capitalize_next = true;
    } else if (capitalize_next) {
      result.push_back(ToUpper(character));
      capitalize_next = false;
    } else {
      result.push_back(character);
    }
  }

  return result;
}

std::string EnumValueToPascalCase(const std::string& input) {
  bool next_upper = true;
  std::string result;
  result.reserve(input.size());

  for (char character : input) {
    if (character == '_') {
      next_upper = true;
    } else {
      if (next_upper) {
        result.push_back(ToUpper(character));
      } else {
        result.push_back(ToLower(character));
      }
      next_upper = false;
    }
  }

  return result;
}

// Class to remove an enum prefix from enum values.
class PrefixRemover {
 public:
  PrefixRemover(StringPiece prefix) {
    // Strip underscores and lower-case the prefix.
    for (char character : prefix) {
      if (character != '_') {
        prefix_ += ascii_tolower(character);
      }
    }
  }

  // Tries to remove the enum prefix from this enum value.
  // If this is not possible, returns the input verbatim.
  std::string MaybeRemove(StringPiece str) {
    // We can't just lowercase and strip str and look for a prefix.
    // We need to properly recognize the difference between:
    //
    //   enum Foo {
    //     FOO_BAR_BAZ = 0;
    //     FOO_BARBAZ = 1;
    //   }
    //
    // This is acceptable (though perhaps not advisable) because even when
    // we PascalCase, these two will still be distinct (BarBaz vs. Barbaz).
    size_t i, j;

    // Skip past prefix_ in str if we can.
    for (i = 0, j = 0; i < str.size() && j < prefix_.size(); i++) {
      if (str[i] == '_') {
        continue;
      }

      if (ascii_tolower(str[i]) != prefix_[j++]) {
        return std::string(str);
      }
    }

    // If we didn't make it through the prefix, we've failed to strip the
    // prefix.
    if (j < prefix_.size()) {
      return std::string(str);
    }

    // Skip underscores between prefix and further characters.
    while (i < str.size() && str[i] == '_') {
      i++;
    }

    // Enum label can't be the empty string.
    if (i == str.size()) {
      return std::string(str);
    }

    // We successfully stripped the prefix.
    str.remove_prefix(i);
    return std::string(str);
  }

 private:
  std::string prefix_;
};

// A DescriptorPool contains a bunch of hash-maps to implement the
// various Find*By*() methods.  Since hashtable lookups are O(1), it's
// most efficient to construct a fixed set of large hash-maps used by
// all objects in the pool rather than construct one or more small
// hash-maps for each object.
//
// The keys to these hash-maps are (parent, name) or (parent, number) pairs.

typedef std::pair<const void*, StringPiece> PointerStringPair;

typedef std::pair<const Descriptor*, int> DescriptorIntPair;
typedef std::pair<const EnumDescriptor*, int> EnumIntPair;

#define HASH_MAP std::unordered_map
#define HASH_SET std::unordered_set
#define HASH_FXN hash

template <typename PairType>
struct PointerIntegerPairHash {
  size_t operator()(const PairType& p) const {
    static const size_t prime1 = 16777499;
    static const size_t prime2 = 16777619;
    return reinterpret_cast<size_t>(p.first) * prime1 ^
           static_cast<size_t>(p.second) * prime2;
  }

#ifdef _MSC_VER
  // Used only by MSVC and platforms where hash_map is not available.
  static const size_t bucket_size = 4;
  static const size_t min_buckets = 8;
#endif
  inline bool operator()(const PairType& a, const PairType& b) const {
    return a < b;
  }
};

struct PointerStringPairHash {
  size_t operator()(const PointerStringPair& p) const {
    static const size_t prime = 16777619;
    hash<StringPiece> string_hash;
    return reinterpret_cast<size_t>(p.first) * prime ^
           static_cast<size_t>(string_hash(p.second));
  }

#ifdef _MSC_VER
  // Used only by MSVC and platforms where hash_map is not available.
  static const size_t bucket_size = 4;
  static const size_t min_buckets = 8;
#endif
  inline bool operator()(const PointerStringPair& a,
                         const PointerStringPair& b) const {
    return a < b;
  }
};


const Symbol kNullSymbol;

struct SymbolByFullNameHash {
  size_t operator()(Symbol s) const {
    return HASH_FXN<StringPiece>{}(s.full_name());
  }
};
struct SymbolByFullNameEq {
  bool operator()(Symbol a, Symbol b) const {
    return a.full_name() == b.full_name();
  }
};
using SymbolsByNameSet =
    HASH_SET<Symbol, SymbolByFullNameHash, SymbolByFullNameEq>;

struct SymbolByParentHash {
  size_t operator()(Symbol s) const {
    return PointerStringPairHash{}(s.parent_key());
  }
};
struct SymbolByParentEq {
  bool operator()(Symbol a, Symbol b) const {
    return a.parent_key() == b.parent_key();
  }
};
using SymbolsByParentSet =
    HASH_SET<Symbol, SymbolByParentHash, SymbolByParentEq>;

typedef HASH_MAP<StringPiece, const FileDescriptor*,
                 HASH_FXN<StringPiece>>
    FilesByNameMap;

typedef HASH_MAP<PointerStringPair, const FieldDescriptor*,
                 PointerStringPairHash>
    FieldsByNameMap;

typedef HASH_MAP<DescriptorIntPair, const FieldDescriptor*,
                 PointerIntegerPairHash<DescriptorIntPair>,
                 std::equal_to<DescriptorIntPair>>
    FieldsByNumberMap;

typedef HASH_MAP<EnumIntPair, const EnumValueDescriptor*,
                 PointerIntegerPairHash<EnumIntPair>,
                 std::equal_to<EnumIntPair>>
    EnumValuesByNumberMap;
// This is a map rather than a hash-map, since we use it to iterate
// through all the extensions that extend a given Descriptor, and an
// ordered data structure that implements lower_bound is convenient
// for that.
typedef std::map<DescriptorIntPair, const FieldDescriptor*>
    ExtensionsGroupedByDescriptorMap;
typedef HASH_MAP<std::string, const SourceCodeInfo_Location*>
    LocationsByPathMap;

std::set<std::string>* NewAllowedProto3Extendee() {
  auto allowed_proto3_extendees = new std::set<std::string>;
  const char* kOptionNames[] = {
      "FileOptions",      "MessageOptions", "FieldOptions",  "EnumOptions",
      "EnumValueOptions", "ServiceOptions", "MethodOptions", "OneofOptions"};
  for (const char* option_name : kOptionNames) {
    // descriptor.proto has a different package name in opensource. We allow
    // both so the opensource protocol compiler can also compile internal
    // proto3 files with custom options. See: b/27567912
    allowed_proto3_extendees->insert(std::string("google.protobuf.") +
                                     option_name);
    // Split the word to trick the opensource processing scripts so they
    // will keep the original package name.
    allowed_proto3_extendees->insert(std::string("proto") + "2." + option_name);
  }
  return allowed_proto3_extendees;
}

// Checks whether the extendee type is allowed in proto3.
// Only extensions to descriptor options are allowed. We use name comparison
// instead of comparing the descriptor directly because the extensions may be
// defined in a different pool.
bool AllowedExtendeeInProto3(const std::string& name) {
  static auto allowed_proto3_extendees =
      internal::OnShutdownDelete(NewAllowedProto3Extendee());
  return allowed_proto3_extendees->find(name) !=
         allowed_proto3_extendees->end();
}

// This bump allocator arena is optimized for the use case of this file. It is
// mostly optimized for memory usage, since these objects are expected to live
// for the entirety of the program.
//
// Some differences from other arenas:
//  - It has a fixed number of non-trivial types it can hold. This allows
//    tracking the allocations with a single byte. In contrast, google::protobuf::Arena
//    uses 16 bytes per non-trivial object created.
//  - It has some extra metadata for rollbacks. This is necessary for
//    implementing the API below. This metadata is flushed at the end and would
//    not cause persistent memory usage.
//  - It tries to squeeze every byte of out the blocks. If an allocation is too
//    large for the current block we move the block to a secondary area where we
//    can still use it for smaller objects. This complicates rollback logic but
//    makes it much more memory efficient.
//
//  The allocation strategy is as follows:
//   - Memory is allocated from the front, with a forced 8 byte alignment.
//   - Metadata is allocated from the back, one byte per element.
//   - The metadata encodes one of two things:
//     * For types we want to track, the index into KnownTypes.
//     * For raw memory blocks, the size of the block (in 8 byte increments
//       to allow for a larger limit).
//   - When the raw data is too large to represent in the metadata byte, we
//     allocate this memory separately in the heap and store an OutOfLineAlloc
//     object instead. These come from large array allocations and alike.
//
//  Blocks are kept in 3 areas:
//   - `current_` is the one we are currently allocating from. When we need to
//     allocate a block that doesn't fit there, we make a new block and move the
//     old `current_` to one of the areas below.
//   - Blocks that have no more usable space left (ie less than 9 bytes) are
//     stored in `full_blocks_`.
//   - Blocks that have some usable space are categorized in
//     `small_size_blocks_` depending on how much space they have left.
//     See `kSmallSizes` to see which sizes we track.
//
class TableArena {
 public:
  // Allocate a block on `n` bytes, with no destructor information saved.
  void* AllocateMemory(uint32_t n) {
    uint32_t tag = SizeToRawTag(n) + kFirstRawTag;
    if (tag > 255) {
      // We can't fit the size, use an OutOfLineAlloc.
      return Create<OutOfLineAlloc>(OutOfLineAlloc{::operator new(n), n})->ptr;
    }

    return AllocRawInternal(n, static_cast<Tag>(tag));
  }

  // Allocate and construct an element of type `T` as if by
  // `T(std::forward<Args>(args...))`.
  // The object is registered for destruction, if its destructor is not trivial.
  template <typename T, typename... Args>
  T* Create(Args&&... args) {
    static_assert(alignof(T) <= 8, "");
    return ::new (AllocRawInternal(sizeof(T), TypeTag<T>(KnownTypes{})))
        T(std::forward<Args>(args)...);
  }

  TableArena(): small_size_blocks_() {}

  TableArena(const TableArena&) = delete;
  TableArena& operator=(const TableArena&) = delete;

  ~TableArena() {
    // Uncomment this to debug usage statistics of the arena blocks.
    // PrintUsageInfo();

    for (Block* list : GetLists()) {
      while (list != nullptr) {
        Block* b = list;
        list = list->next;
        b->VisitBlock(DestroyVisitor{});
        b->Destroy();
      }
    }
  }


  // This function exists for debugging only.
  // It can be called from the destructor to dump some info in the tests to
  // inspect the usage of the arena.
  void PrintUsageInfo() const {
    const auto print_histogram = [](Block* b, int size) {
      std::map<uint32_t, uint32_t> unused_space_count;
      int count = 0;
      for (; b != nullptr; b = b->next) {
        ++unused_space_count[b->space_left()];
        ++count;
      }
      if (size > 0) {
        fprintf(stderr, "  Blocks `At least %d`", size);
      } else {
        fprintf(stderr, "  Blocks `full`");
      }
      fprintf(stderr, ": %d blocks.\n", count);
      for (auto p : unused_space_count) {
        fprintf(stderr, "    space=%4u, count=%3u\n", p.first, p.second);
      }
    };

    fprintf(stderr, "TableArena unused space histogram:\n");
    fprintf(stderr, "  Current: %u\n",
            current_ != nullptr ? current_->space_left() : 0);
    print_histogram(full_blocks_, 0);
    for (size_t i = 0; i < kSmallSizes.size(); ++i) {
      print_histogram(small_size_blocks_[i], kSmallSizes[i]);
    }
  }

  // Current allocation count.
  // This can be used for checkpointing.
  size_t num_allocations() const { return num_allocations_; }

  // Rollback the latest allocations until we reach back to `checkpoint`
  // num_allocations.
  void RollbackTo(size_t checkpoint) {
    while (num_allocations_ > checkpoint) {
      GOOGLE_DCHECK(!rollback_info_.empty());
      auto& info = rollback_info_.back();
      Block* b = info.block;

      VisitAlloc(b->data(), &b->start_offset, &b->end_offset, DestroyVisitor{},
                 KnownTypes{});
      if (--info.count == 0) {
        rollback_info_.pop_back();
      }
      --num_allocations_;
    }

    // Reconstruct the lists and destroy empty blocks.
    auto lists = GetLists();
    current_ = full_blocks_ = nullptr;
    small_size_blocks_.fill(nullptr);

    for (Block* list : lists) {
      while (list != nullptr) {
        Block* b = list;
        list = list->next;

        if (b->start_offset == 0) {
          // This is empty, free it.
          b->Destroy();
        } else {
          RelocateToUsedList(b);
        }
      }
    }
  }

  // Clear all rollback information. Reduces memory usage.
  // Trying to rollback past num_allocations() is now impossible.
  void ClearRollbackData() {
    rollback_info_.clear();
    rollback_info_.shrink_to_fit();
  }

 private:
  static constexpr size_t RoundUp(size_t n) { return (n + 7) & ~7; }

  using Tag = unsigned char;

  void* AllocRawInternal(uint32_t size, Tag tag) {
    GOOGLE_DCHECK_GT(size, 0);
    size = RoundUp(size);

    Block* to_relocate = nullptr;
    Block* to_use;

    for (size_t i = 0; i < kSmallSizes.size(); ++i) {
      if (small_size_blocks_[i] != nullptr && size <= kSmallSizes[i]) {
        to_use = to_relocate = PopBlock(small_size_blocks_[i]);
        break;
      }
    }

    if (to_relocate != nullptr) {
      // We found one in the loop.
    } else if (current_ != nullptr && size + 1 <= current_->space_left()) {
      to_use = current_;
    } else {
      // No space left anywhere, make a new block.
      to_relocate = current_;
      // For now we hardcode the size to one page. Note that the maximum we can
      // allocate in the block according to the limits of Tag is less than 2k,
      // so this can fit anything that Tag can represent.
      constexpr size_t kBlockSize = 4096;
      to_use = current_ = ::new (::operator new(kBlockSize)) Block(kBlockSize);
      GOOGLE_DCHECK_GE(current_->space_left(), size + 1);
    }

    ++num_allocations_;
    if (!rollback_info_.empty() && rollback_info_.back().block == to_use) {
      ++rollback_info_.back().count;
    } else {
      rollback_info_.push_back({to_use, 1});
    }

    void* p = to_use->Allocate(size, tag);
    if (to_relocate != nullptr) {
      RelocateToUsedList(to_relocate);
    }
    return p;
  }

  static void OperatorDelete(void* p, size_t s) {
#if defined(__GXX_DELETE_WITH_SIZE__) || defined(__cpp_sized_deallocation)
    ::operator delete(p, s);
#else
    ::operator delete(p);
#endif
  }

  struct OutOfLineAlloc {
    void* ptr;
    uint32_t size;
  };

  template <typename... T>
  struct TypeList {
    static constexpr Tag kSize = static_cast<Tag>(sizeof...(T));
  };

  template <typename T, typename Visitor>
  static void RunVisitor(char* p, uint16_t* start, Visitor visit) {
    *start -= RoundUp(sizeof(T));
    visit(reinterpret_cast<T*>(p + *start));
  }

  // Visit the allocation at the passed location.
  // It updates start/end to be after the visited object.
  // This allows visiting a whole block by calling the function in a loop.
  template <typename Visitor, typename... T>
  static void VisitAlloc(char* p, uint16_t* start, uint16_t* end, Visitor visit,
                         TypeList<T...>) {
    const Tag tag = static_cast<Tag>(p[*end]);
    if (tag >= kFirstRawTag) {
      // Raw memory. Skip it.
      *start -= TagToSize(tag);
    } else {
      using F = void (*)(char*, uint16_t*, Visitor);
      static constexpr F kFuncs[] = {&RunVisitor<T, Visitor>...};
      kFuncs[tag](p, start, visit);
    }
    ++*end;
  }

  template <typename U, typename... Ts>
  static constexpr Tag TypeTag(TypeList<U, Ts...>) {
    return 0;
  }

  template <
      typename U, typename T, typename... Ts,
      typename = typename std::enable_if<!std::is_same<U, T>::value>::type>
  static constexpr Tag TypeTag(TypeList<T, Ts...>) {
    return 1 + TypeTag<U>(TypeList<Ts...>{});
  }

  template <typename U>
  static constexpr Tag TypeTag(TypeList<>) {
    static_assert(std::is_trivially_destructible<U>::value, "");
    return SizeToRawTag(sizeof(U));
  }

  using KnownTypes =
      TypeList<OutOfLineAlloc, std::string,
               // For name arrays
               std::array<std::string, 2>, std::array<std::string, 3>,
               std::array<std::string, 4>, std::array<std::string, 5>,
               FileDescriptorTables, SourceCodeInfo, FileOptions,
               MessageOptions, FieldOptions, ExtensionRangeOptions,
               OneofOptions, EnumOptions, EnumValueOptions, ServiceOptions,
               MethodOptions>;
  static constexpr Tag kFirstRawTag = KnownTypes::kSize;


  struct DestroyVisitor {
    template <typename T>
    void operator()(T* p) {
      p->~T();
    }
    void operator()(OutOfLineAlloc* p) { OperatorDelete(p->ptr, p->size); }
  };

  static uint32_t SizeToRawTag(size_t n) { return (RoundUp(n) / 8) - 1; }

  static uint32_t TagToSize(Tag tag) {
    GOOGLE_DCHECK_GE(tag, kFirstRawTag);
    return static_cast<uint32_t>(tag - kFirstRawTag + 1) * 8;
  }

  struct Block {
    uint16_t start_offset;
    uint16_t end_offset;
    uint16_t capacity;
    Block* next;

    // `allocated_size` is the total size of the memory block allocated.
    // The `Block` structure is constructed at the start and the rest of the
    // memory is used as the payload of the `Block`.
    explicit Block(uint32_t allocated_size) {
      start_offset = 0;
      end_offset = capacity =
          reinterpret_cast<char*>(this) + allocated_size - data();
      next = nullptr;
    }

    char* data() {
      return reinterpret_cast<char*>(this) + RoundUp(sizeof(Block));
    }

    uint32_t memory_used() {
      return data() + capacity - reinterpret_cast<char*>(this);
    }
    uint32_t space_left() const { return end_offset - start_offset; }

    void* Allocate(uint32_t n, Tag tag) {
      GOOGLE_DCHECK_LE(n + 1, space_left());
      void* p = data() + start_offset;
      start_offset += n;
      data()[--end_offset] = tag;
      return p;
    }

    void Destroy() { OperatorDelete(this, memory_used()); }

    void PrependTo(Block*& list) {
      next = list;
      list = this;
    }

    template <typename Visitor>
    void VisitBlock(Visitor visit) {
      for (uint16_t s = start_offset, e = end_offset; s != 0;) {
        VisitAlloc(data(), &s, &e, visit, KnownTypes{});
      }
    }
  };

  Block* PopBlock(Block*& list) {
    Block* res = list;
    list = list->next;
    return res;
  }

  void RelocateToUsedList(Block* to_relocate) {
    if (current_ == nullptr) {
      current_ = to_relocate;
      current_->next = nullptr;
      return;
    } else if (current_->space_left() < to_relocate->space_left()) {
      std::swap(current_, to_relocate);
      current_->next = nullptr;
    }

    for (int i = kSmallSizes.size(); --i >= 0;) {
      if (to_relocate->space_left() >= 1 + kSmallSizes[i]) {
        to_relocate->PrependTo(small_size_blocks_[i]);
        return;
      }
    }

    to_relocate->PrependTo(full_blocks_);
  }

  static constexpr std::array<uint8_t, 6> kSmallSizes = {{
      // Sizes for pointer arrays.
      8, 16, 24, 32,
      // Sizes for string arrays (for descriptor names).
      // The most common array sizes are 2 and 3.
      2 * sizeof(std::string), 3 * sizeof(std::string)}};

  // Helper function to iterate all lists.
  std::array<Block*, 2 + kSmallSizes.size()> GetLists() const {
    std::array<Block*, 2 + kSmallSizes.size()> res;
    res[0] = current_;
    res[1] = full_blocks_;
    std::copy(small_size_blocks_.begin(), small_size_blocks_.end(), &res[2]);
    return res;
  }

  Block* current_ = nullptr;
<<<<<<< HEAD
  std::array<Block*, kSmallSizes.size()> small_size_blocks_;
=======
  std::array<Block*, kSmallSizes.size()> small_size_blocks_ = {{}};
>>>>>>> 509aee4b
  Block* full_blocks_ = nullptr;

  size_t num_allocations_ = 0;
  struct RollbackInfo {
    Block* block;
    size_t count;
  };
  std::vector<RollbackInfo> rollback_info_;
};

constexpr std::array<uint8_t, 6> TableArena::kSmallSizes;

}  // anonymous namespace

// ===================================================================
// DescriptorPool::Tables

class DescriptorPool::Tables {
 public:
  Tables();
  ~Tables();

  // Record the current state of the tables to the stack of checkpoints.
  // Each call to AddCheckpoint() must be paired with exactly one call to either
  // ClearLastCheckpoint() or RollbackToLastCheckpoint().
  //
  // This is used when building files, since some kinds of validation errors
  // cannot be detected until the file's descriptors have already been added to
  // the tables.
  //
  // This supports recursive checkpoints, since building a file may trigger
  // recursive building of other files. Note that recursive checkpoints are not
  // normally necessary; explicit dependencies are built prior to checkpointing.
  // So although we recursively build transitive imports, there is at most one
  // checkpoint in the stack during dependency building.
  //
  // Recursive checkpoints only arise during cross-linking of the descriptors.
  // Symbol references must be resolved, via DescriptorBuilder::FindSymbol and
  // friends. If the pending file references an unknown symbol
  // (e.g., it is not defined in the pending file's explicit dependencies), and
  // the pool is using a fallback database, and that database contains a file
  // defining that symbol, and that file has not yet been built by the pool,
  // the pool builds the file during cross-linking, leading to another
  // checkpoint.
  void AddCheckpoint();

  // Mark the last checkpoint as having cleared successfully, removing it from
  // the stack. If the stack is empty, all pending symbols will be committed.
  //
  // Note that this does not guarantee that the symbols added since the last
  // checkpoint won't be rolled back: if a checkpoint gets rolled back,
  // everything past that point gets rolled back, including symbols added after
  // checkpoints that were pushed onto the stack after it and marked as cleared.
  void ClearLastCheckpoint();

  // Roll back the Tables to the state of the checkpoint at the top of the
  // stack, removing everything that was added after that point.
  void RollbackToLastCheckpoint();

  // The stack of files which are currently being built.  Used to detect
  // cyclic dependencies when loading files from a DescriptorDatabase.  Not
  // used when fallback_database_ == nullptr.
  std::vector<std::string> pending_files_;

  // A set of files which we have tried to load from the fallback database
  // and encountered errors.  We will not attempt to load them again during
  // execution of the current public API call, but for compatibility with
  // legacy clients, this is cleared at the beginning of each public API call.
  // Not used when fallback_database_ == nullptr.
  HASH_SET<std::string> known_bad_files_;

  // A set of symbols which we have tried to load from the fallback database
  // and encountered errors. We will not attempt to load them again during
  // execution of the current public API call, but for compatibility with
  // legacy clients, this is cleared at the beginning of each public API call.
  HASH_SET<std::string> known_bad_symbols_;

  // The set of descriptors for which we've already loaded the full
  // set of extensions numbers from fallback_database_.
  HASH_SET<const Descriptor*> extensions_loaded_from_db_;

  // Maps type name to Descriptor::WellKnownType.  This is logically global
  // and const, but we make it a member here to simplify its construction and
  // destruction.  This only has 20-ish entries and is one per DescriptorPool,
  // so the overhead is small.
  HASH_MAP<std::string, Descriptor::WellKnownType> well_known_types_;

  // -----------------------------------------------------------------
  // Finding items.

  // Find symbols.  This returns a null Symbol (symbol.IsNull() is true)
  // if not found.
  inline Symbol FindSymbol(StringPiece key) const;

  // This implements the body of DescriptorPool::Find*ByName().  It should
  // really be a private method of DescriptorPool, but that would require
  // declaring Symbol in descriptor.h, which would drag all kinds of other
  // stuff into the header.  Yay C++.
  Symbol FindByNameHelper(const DescriptorPool* pool, StringPiece name);

  // These return nullptr if not found.
  inline const FileDescriptor* FindFile(StringPiece key) const;
  inline const FieldDescriptor* FindExtension(const Descriptor* extendee,
                                              int number) const;
  inline void FindAllExtensions(const Descriptor* extendee,
                                std::vector<const FieldDescriptor*>* out) const;

  // -----------------------------------------------------------------
  // Adding items.

  // These add items to the corresponding tables.  They return false if
  // the key already exists in the table.  For AddSymbol(), the string passed
  // in must be one that was constructed using AllocateString(), as it will
  // be used as a key in the symbols_by_name_ map without copying.
  bool AddSymbol(const std::string& full_name, Symbol symbol);
  bool AddFile(const FileDescriptor* file);
  bool AddExtension(const FieldDescriptor* field);

  // -----------------------------------------------------------------
  // Allocating memory.

  // Allocate an object which will be reclaimed when the pool is
  // destroyed.  Note that the object's destructor will never be called,
  // so its fields must be plain old data (primitive data types and
  // pointers).  All of the descriptor types are such objects.
  template <typename Type>
  Type* Allocate();

  // Allocate an array of objects which will be reclaimed when the
  // pool in destroyed.  Again, destructors are never called.
  template <typename Type>
  Type* AllocateArray(int count);

  // Allocate a string which will be destroyed when the pool is destroyed.
  // The string is initialized to the given value for convenience.
  const std::string* AllocateString(StringPiece value);

  // Allocates an array of strings which will be destroyed when the pool is
  // destroyed. The array is initialized with the input values.
  template <typename... In>
  const std::string* AllocateStringArray(In&&... values);

  struct FieldNamesResult {
    std::string* array;
    int lowercase_index;
    int camelcase_index;
    int json_index;
  };
  // Allocate all 5 names of the field:
  // name, full name, lowercase, camelcase and json.
  // This function will dedup the strings when possible.
  // The resulting array contains `name` at index 0, `full_name` at index 1 and
  // the other 3 indices are specified in the result.
  FieldNamesResult AllocateFieldNames(const std::string& name,
                                      const std::string& scope,
                                      const std::string* opt_json_name);

  // Allocate a LazyInitData which will be destroyed when the pool is
  // destroyed.
  internal::LazyInitData* AllocateLazyInit();

  // Allocate a protocol message object.  Some older versions of GCC have
  // trouble understanding explicit template instantiations in some cases, so
  // in those cases we have to pass a dummy pointer of the right type as the
  // parameter instead of specifying the type explicitly.
  template <typename Type>
  Type* AllocateMessage(Type* dummy = nullptr);

  // Allocate a FileDescriptorTables object.
  FileDescriptorTables* AllocateFileTables();

 private:
  // All other memory allocated in the pool.  Must be first as other objects can
  // point into these.
  TableArena arena_;

  SymbolsByNameSet symbols_by_name_;
  FilesByNameMap files_by_name_;
  ExtensionsGroupedByDescriptorMap extensions_;

  struct CheckPoint {
    explicit CheckPoint(const Tables* tables)
        : arena_before_checkpoint(tables->arena_.num_allocations()),
          pending_symbols_before_checkpoint(
              tables->symbols_after_checkpoint_.size()),
          pending_files_before_checkpoint(
              tables->files_after_checkpoint_.size()),
          pending_extensions_before_checkpoint(
              tables->extensions_after_checkpoint_.size()) {}
    int arena_before_checkpoint;
    int pending_symbols_before_checkpoint;
    int pending_files_before_checkpoint;
    int pending_extensions_before_checkpoint;
  };
  std::vector<CheckPoint> checkpoints_;
  std::vector<const char*> symbols_after_checkpoint_;
  std::vector<const char*> files_after_checkpoint_;
  std::vector<DescriptorIntPair> extensions_after_checkpoint_;

  // Allocate some bytes which will be reclaimed when the pool is
  // destroyed.
  void* AllocateBytes(int size);
};

// Contains tables specific to a particular file.  These tables are not
// modified once the file has been constructed, so they need not be
// protected by a mutex.  This makes operations that depend only on the
// contents of a single file -- e.g. Descriptor::FindFieldByName() --
// lock-free.
//
// For historical reasons, the definitions of the methods of
// FileDescriptorTables and DescriptorPool::Tables are interleaved below.
// These used to be a single class.
class FileDescriptorTables {
 public:
  FileDescriptorTables();
  ~FileDescriptorTables();

  // Empty table, used with placeholder files.
  inline static const FileDescriptorTables& GetEmptyInstance();

  // -----------------------------------------------------------------
  // Finding items.

  // Returns a null Symbol (symbol.IsNull() is true) if not found.
  inline Symbol FindNestedSymbol(const void* parent,
                                 StringPiece name) const;

  // These return nullptr if not found.
  inline const FieldDescriptor* FindFieldByNumber(const Descriptor* parent,
                                                  int number) const;
  inline const FieldDescriptor* FindFieldByLowercaseName(
      const void* parent, StringPiece lowercase_name) const;
  inline const FieldDescriptor* FindFieldByCamelcaseName(
      const void* parent, StringPiece camelcase_name) const;
  inline const EnumValueDescriptor* FindEnumValueByNumber(
      const EnumDescriptor* parent, int number) const;
  // This creates a new EnumValueDescriptor if not found, in a thread-safe way.
  inline const EnumValueDescriptor* FindEnumValueByNumberCreatingIfUnknown(
      const EnumDescriptor* parent, int number) const;

  // -----------------------------------------------------------------
  // Adding items.

  // These add items to the corresponding tables.  They return false if
  // the key already exists in the table.  For AddAliasUnderParent(), the
  // string passed in must be one that was constructed using AllocateString(),
  // as it will be used as a key in the symbols_by_parent_ map without copying.
  bool AddAliasUnderParent(const void* parent, const std::string& name,
                           Symbol symbol);
  bool AddFieldByNumber(const FieldDescriptor* field);
  bool AddEnumValueByNumber(const EnumValueDescriptor* value);

  // Adds the field to the lowercase_name and camelcase_name maps.  Never
  // fails because we allow duplicates; the first field by the name wins.
  void AddFieldByStylizedNames(const FieldDescriptor* field);

  // Populates p->first->locations_by_path_ from p->second.
  // Unusual signature dictated by internal::call_once.
  static void BuildLocationsByPath(
      std::pair<const FileDescriptorTables*, const SourceCodeInfo*>* p);

  // Returns the location denoted by the specified path through info,
  // or nullptr if not found.
  // The value of info must be that of the corresponding FileDescriptor.
  // (Conceptually a pure function, but stateful as an optimisation.)
  const SourceCodeInfo_Location* GetSourceLocation(
      const std::vector<int>& path, const SourceCodeInfo* info) const;

  // Must be called after BuildFileImpl(), even if the build failed and
  // we are going to roll back to the last checkpoint.
  void FinalizeTables();

 private:
  const void* FindParentForFieldsByMap(const FieldDescriptor* field) const;
  static void FieldsByLowercaseNamesLazyInitStatic(
      const FileDescriptorTables* tables);
  void FieldsByLowercaseNamesLazyInitInternal() const;
  static void FieldsByCamelcaseNamesLazyInitStatic(
      const FileDescriptorTables* tables);
  void FieldsByCamelcaseNamesLazyInitInternal() const;

  SymbolsByParentSet symbols_by_parent_;
  mutable FieldsByNameMap fields_by_lowercase_name_;
  std::unique_ptr<FieldsByNameMap> fields_by_lowercase_name_tmp_;
  mutable internal::once_flag fields_by_lowercase_name_once_;
  mutable FieldsByNameMap fields_by_camelcase_name_;
  std::unique_ptr<FieldsByNameMap> fields_by_camelcase_name_tmp_;
  mutable internal::once_flag fields_by_camelcase_name_once_;
  FieldsByNumberMap fields_by_number_;  // Not including extensions.
  EnumValuesByNumberMap enum_values_by_number_;
  mutable EnumValuesByNumberMap unknown_enum_values_by_number_
      PROTOBUF_GUARDED_BY(unknown_enum_values_mu_);

  // Populated on first request to save space, hence constness games.
  mutable internal::once_flag locations_by_path_once_;
  mutable LocationsByPathMap locations_by_path_;

  // Mutex to protect the unknown-enum-value map due to dynamic
  // EnumValueDescriptor creation on unknown values.
  mutable internal::WrappedMutex unknown_enum_values_mu_;
};

DescriptorPool::Tables::Tables() {
  well_known_types_.insert({
      {"google.protobuf.DoubleValue", Descriptor::WELLKNOWNTYPE_DOUBLEVALUE},
      {"google.protobuf.FloatValue", Descriptor::WELLKNOWNTYPE_FLOATVALUE},
      {"google.protobuf.Int64Value", Descriptor::WELLKNOWNTYPE_INT64VALUE},
      {"google.protobuf.UInt64Value", Descriptor::WELLKNOWNTYPE_UINT64VALUE},
      {"google.protobuf.Int32Value", Descriptor::WELLKNOWNTYPE_INT32VALUE},
      {"google.protobuf.UInt32Value", Descriptor::WELLKNOWNTYPE_UINT32VALUE},
      {"google.protobuf.StringValue", Descriptor::WELLKNOWNTYPE_STRINGVALUE},
      {"google.protobuf.BytesValue", Descriptor::WELLKNOWNTYPE_BYTESVALUE},
      {"google.protobuf.BoolValue", Descriptor::WELLKNOWNTYPE_BOOLVALUE},
      {"google.protobuf.Any", Descriptor::WELLKNOWNTYPE_ANY},
      {"google.protobuf.FieldMask", Descriptor::WELLKNOWNTYPE_FIELDMASK},
      {"google.protobuf.Duration", Descriptor::WELLKNOWNTYPE_DURATION},
      {"google.protobuf.Timestamp", Descriptor::WELLKNOWNTYPE_TIMESTAMP},
      {"google.protobuf.Value", Descriptor::WELLKNOWNTYPE_VALUE},
      {"google.protobuf.ListValue", Descriptor::WELLKNOWNTYPE_LISTVALUE},
      {"google.protobuf.Struct", Descriptor::WELLKNOWNTYPE_STRUCT},
  });
}

DescriptorPool::Tables::~Tables() { GOOGLE_DCHECK(checkpoints_.empty()); }

FileDescriptorTables::FileDescriptorTables()
    : fields_by_lowercase_name_tmp_(new FieldsByNameMap()),
      fields_by_camelcase_name_tmp_(new FieldsByNameMap()) {}

FileDescriptorTables::~FileDescriptorTables() {}

inline const FileDescriptorTables& FileDescriptorTables::GetEmptyInstance() {
  static auto file_descriptor_tables =
      internal::OnShutdownDelete(new FileDescriptorTables());
  return *file_descriptor_tables;
}

void DescriptorPool::Tables::AddCheckpoint() {
  checkpoints_.push_back(CheckPoint(this));
}

void DescriptorPool::Tables::ClearLastCheckpoint() {
  GOOGLE_DCHECK(!checkpoints_.empty());
  checkpoints_.pop_back();
  if (checkpoints_.empty()) {
    // All checkpoints have been cleared: we can now commit all of the pending
    // data.
    symbols_after_checkpoint_.clear();
    files_after_checkpoint_.clear();
    extensions_after_checkpoint_.clear();
    arena_.ClearRollbackData();
  }
}

void DescriptorPool::Tables::RollbackToLastCheckpoint() {
  GOOGLE_DCHECK(!checkpoints_.empty());
  const CheckPoint& checkpoint = checkpoints_.back();

  for (size_t i = checkpoint.pending_symbols_before_checkpoint;
       i < symbols_after_checkpoint_.size(); i++) {
    Symbol::QueryKey name;
    name.name = symbols_after_checkpoint_[i];
    symbols_by_name_.erase(Symbol(&name));
  }
  for (size_t i = checkpoint.pending_files_before_checkpoint;
       i < files_after_checkpoint_.size(); i++) {
    files_by_name_.erase(files_after_checkpoint_[i]);
  }
  for (size_t i = checkpoint.pending_extensions_before_checkpoint;
       i < extensions_after_checkpoint_.size(); i++) {
    extensions_.erase(extensions_after_checkpoint_[i]);
  }

  symbols_after_checkpoint_.resize(
      checkpoint.pending_symbols_before_checkpoint);
  files_after_checkpoint_.resize(checkpoint.pending_files_before_checkpoint);
  extensions_after_checkpoint_.resize(
      checkpoint.pending_extensions_before_checkpoint);

  arena_.RollbackTo(checkpoint.arena_before_checkpoint);
  checkpoints_.pop_back();
}

// -------------------------------------------------------------------

inline Symbol DescriptorPool::Tables::FindSymbol(StringPiece key) const {
  Symbol::QueryKey name;
  name.name = key;
  auto it = symbols_by_name_.find(Symbol(&name));
  return it == symbols_by_name_.end() ? kNullSymbol : *it;
}

inline Symbol FileDescriptorTables::FindNestedSymbol(
    const void* parent, StringPiece name) const {
  Symbol::QueryKey query;
  query.name = name;
  query.parent = parent;
  auto it = symbols_by_parent_.find(Symbol(&query));
  return it == symbols_by_parent_.end() ? kNullSymbol : *it;
}

Symbol DescriptorPool::Tables::FindByNameHelper(const DescriptorPool* pool,
                                                StringPiece name) {
  if (pool->mutex_ != nullptr) {
    // Fast path: the Symbol is already cached.  This is just a hash lookup.
    ReaderMutexLock lock(pool->mutex_);
    if (known_bad_symbols_.empty() && known_bad_files_.empty()) {
      Symbol result = FindSymbol(name);
      if (!result.IsNull()) return result;
    }
  }
  MutexLockMaybe lock(pool->mutex_);
  if (pool->fallback_database_ != nullptr) {
    known_bad_symbols_.clear();
    known_bad_files_.clear();
  }
  Symbol result = FindSymbol(name);

  if (result.IsNull() && pool->underlay_ != nullptr) {
    // Symbol not found; check the underlay.
    result = pool->underlay_->tables_->FindByNameHelper(pool->underlay_, name);
  }

  if (result.IsNull()) {
    // Symbol still not found, so check fallback database.
    if (pool->TryFindSymbolInFallbackDatabase(name)) {
      result = FindSymbol(name);
    }
  }

  return result;
}

inline const FileDescriptor* DescriptorPool::Tables::FindFile(
    StringPiece key) const {
  return FindPtrOrNull(files_by_name_, key);
}

inline const FieldDescriptor* FileDescriptorTables::FindFieldByNumber(
    const Descriptor* parent, int number) const {
  return FindPtrOrNull(fields_by_number_, std::make_pair(parent, number));
}

const void* FileDescriptorTables::FindParentForFieldsByMap(
    const FieldDescriptor* field) const {
  if (field->is_extension()) {
    if (field->extension_scope() == nullptr) {
      return field->file();
    } else {
      return field->extension_scope();
    }
  } else {
    return field->containing_type();
  }
}

void FileDescriptorTables::FieldsByLowercaseNamesLazyInitStatic(
    const FileDescriptorTables* tables) {
  tables->FieldsByLowercaseNamesLazyInitInternal();
}

void FileDescriptorTables::FieldsByLowercaseNamesLazyInitInternal() const {
  for (FieldsByNumberMap::const_iterator it = fields_by_number_.begin();
       it != fields_by_number_.end(); it++) {
    PointerStringPair lowercase_key(FindParentForFieldsByMap(it->second),
                                    it->second->lowercase_name().c_str());
    InsertIfNotPresent(&fields_by_lowercase_name_, lowercase_key,
                            it->second);
  }
}

inline const FieldDescriptor* FileDescriptorTables::FindFieldByLowercaseName(
    const void* parent, StringPiece lowercase_name) const {
  internal::call_once(
      fields_by_lowercase_name_once_,
      &FileDescriptorTables::FieldsByLowercaseNamesLazyInitStatic, this);
  return FindPtrOrNull(fields_by_lowercase_name_,
                            PointerStringPair(parent, lowercase_name));
}

void FileDescriptorTables::FieldsByCamelcaseNamesLazyInitStatic(
    const FileDescriptorTables* tables) {
  tables->FieldsByCamelcaseNamesLazyInitInternal();
}

void FileDescriptorTables::FieldsByCamelcaseNamesLazyInitInternal() const {
  for (FieldsByNumberMap::const_iterator it = fields_by_number_.begin();
       it != fields_by_number_.end(); it++) {
    PointerStringPair camelcase_key(FindParentForFieldsByMap(it->second),
                                    it->second->camelcase_name().c_str());
    InsertIfNotPresent(&fields_by_camelcase_name_, camelcase_key,
                            it->second);
  }
}

inline const FieldDescriptor* FileDescriptorTables::FindFieldByCamelcaseName(
    const void* parent, StringPiece camelcase_name) const {
  internal::call_once(
      fields_by_camelcase_name_once_,
      FileDescriptorTables::FieldsByCamelcaseNamesLazyInitStatic, this);
  return FindPtrOrNull(fields_by_camelcase_name_,
                            PointerStringPair(parent, camelcase_name));
}

inline const EnumValueDescriptor* FileDescriptorTables::FindEnumValueByNumber(
    const EnumDescriptor* parent, int number) const {
  return FindPtrOrNull(enum_values_by_number_,
                            std::make_pair(parent, number));
}

inline const EnumValueDescriptor*
FileDescriptorTables::FindEnumValueByNumberCreatingIfUnknown(
    const EnumDescriptor* parent, int number) const {
  // First try, with map of compiled-in values.
  {
    const EnumValueDescriptor* desc = FindPtrOrNull(
        enum_values_by_number_, std::make_pair(parent, number));
    if (desc != nullptr) {
      return desc;
    }
  }
  // Second try, with reader lock held on unknown enum values: common case.
  {
    ReaderMutexLock l(&unknown_enum_values_mu_);
    const EnumValueDescriptor* desc = FindPtrOrNull(
        unknown_enum_values_by_number_, std::make_pair(parent, number));
    if (desc != nullptr) {
      return desc;
    }
  }
  // If not found, try again with writer lock held, and create new descriptor if
  // necessary.
  {
    WriterMutexLock l(&unknown_enum_values_mu_);
    const EnumValueDescriptor* desc = FindPtrOrNull(
        unknown_enum_values_by_number_, std::make_pair(parent, number));
    if (desc != nullptr) {
      return desc;
    }

    // Create an EnumValueDescriptor dynamically. We don't insert it into the
    // EnumDescriptor (it's not a part of the enum as originally defined), but
    // we do insert it into the table so that we can return the same pointer
    // later.
    std::string enum_value_name = StringPrintf("UNKNOWN_ENUM_VALUE_%s_%d",
                                               parent->name().c_str(), number);
    DescriptorPool::Tables* tables = const_cast<DescriptorPool::Tables*>(
        DescriptorPool::generated_pool()->tables_.get());
    EnumValueDescriptor* result = tables->Allocate<EnumValueDescriptor>();
    result->all_names_ = tables->AllocateStringArray(
        enum_value_name,
        StrCat(parent->full_name(), ".", enum_value_name));
    result->number_ = number;
    result->type_ = parent;
    result->options_ = &EnumValueOptions::default_instance();
    InsertIfNotPresent(&unknown_enum_values_by_number_,
                            std::make_pair(parent, number), result);
    return result;
  }
}

inline const FieldDescriptor* DescriptorPool::Tables::FindExtension(
    const Descriptor* extendee, int number) const {
  return FindPtrOrNull(extensions_, std::make_pair(extendee, number));
}

inline void DescriptorPool::Tables::FindAllExtensions(
    const Descriptor* extendee,
    std::vector<const FieldDescriptor*>* out) const {
  ExtensionsGroupedByDescriptorMap::const_iterator it =
      extensions_.lower_bound(std::make_pair(extendee, 0));
  for (; it != extensions_.end() && it->first.first == extendee; ++it) {
    out->push_back(it->second);
  }
}

// -------------------------------------------------------------------

bool DescriptorPool::Tables::AddSymbol(const std::string& full_name,
                                       Symbol symbol) {
  GOOGLE_DCHECK_EQ(full_name, symbol.full_name());
  if (symbols_by_name_.insert(symbol).second) {
    symbols_after_checkpoint_.push_back(full_name.c_str());
    return true;
  } else {
    return false;
  }
}

bool FileDescriptorTables::AddAliasUnderParent(const void* parent,
                                               const std::string& name,
                                               Symbol symbol) {
  GOOGLE_DCHECK_EQ(name, symbol.parent_key().second);
  GOOGLE_DCHECK_EQ(parent, symbol.parent_key().first);
  return symbols_by_parent_.insert(symbol).second;
}

bool DescriptorPool::Tables::AddFile(const FileDescriptor* file) {
  if (InsertIfNotPresent(&files_by_name_, file->name(), file)) {
    files_after_checkpoint_.push_back(file->name().c_str());
    return true;
  } else {
    return false;
  }
}

void FileDescriptorTables::FinalizeTables() {
  // Clean up the temporary maps used by AddFieldByStylizedNames().
  fields_by_lowercase_name_tmp_ = nullptr;
  fields_by_camelcase_name_tmp_ = nullptr;
}

void FileDescriptorTables::AddFieldByStylizedNames(
    const FieldDescriptor* field) {
  const void* parent = FindParentForFieldsByMap(field);

  // We want fields_by_{lower,camel}case_name_ to be lazily built, but
  // cross-link order determines which entry will be present in the case of a
  // conflict. So we use the temporary maps that get destroyed after
  // BuildFileImpl() to detect the conflicts, and only store the conflicts in
  // the map that will persist. We will then lazily populate the rest of the
  // entries from fields_by_number_.

  PointerStringPair lowercase_key(parent, field->lowercase_name().c_str());
  if (!InsertIfNotPresent(fields_by_lowercase_name_tmp_.get(),
                               lowercase_key, field)) {
    InsertIfNotPresent(
        &fields_by_lowercase_name_, lowercase_key,
        FindPtrOrNull(*fields_by_lowercase_name_tmp_, lowercase_key));
  }

  PointerStringPair camelcase_key(parent, field->camelcase_name().c_str());
  if (!InsertIfNotPresent(fields_by_camelcase_name_tmp_.get(),
                               camelcase_key, field)) {
    InsertIfNotPresent(
        &fields_by_camelcase_name_, camelcase_key,
        FindPtrOrNull(*fields_by_camelcase_name_tmp_, camelcase_key));
  }
}

bool FileDescriptorTables::AddFieldByNumber(const FieldDescriptor* field) {
  DescriptorIntPair key(field->containing_type(), field->number());
  return InsertIfNotPresent(&fields_by_number_, key, field);
}

bool FileDescriptorTables::AddEnumValueByNumber(
    const EnumValueDescriptor* value) {
  EnumIntPair key(value->type(), value->number());
  return InsertIfNotPresent(&enum_values_by_number_, key, value);
}

bool DescriptorPool::Tables::AddExtension(const FieldDescriptor* field) {
  DescriptorIntPair key(field->containing_type(), field->number());
  if (InsertIfNotPresent(&extensions_, key, field)) {
    extensions_after_checkpoint_.push_back(key);
    return true;
  } else {
    return false;
  }
}

// -------------------------------------------------------------------

template <typename Type>
Type* DescriptorPool::Tables::Allocate() {
  return reinterpret_cast<Type*>(AllocateBytes(sizeof(Type)));
}

template <typename Type>
Type* DescriptorPool::Tables::AllocateArray(int count) {
  return reinterpret_cast<Type*>(AllocateBytes(sizeof(Type) * count));
}

const std::string* DescriptorPool::Tables::AllocateString(
    StringPiece value) {
  return arena_.Create<std::string>(value);
}

template <typename... In>
const std::string* DescriptorPool::Tables::AllocateStringArray(In&&... values) {
  auto& array = *arena_.Create<std::array<std::string, sizeof...(In)>>();
  array = {{std::string(std::forward<In>(values))...}};
  return array.data();
}

DescriptorPool::Tables::FieldNamesResult
DescriptorPool::Tables::AllocateFieldNames(const std::string& name,
                                           const std::string& scope,
                                           const std::string* opt_json_name) {
  std::string lowercase_name = name;
  LowerString(&lowercase_name);

  std::string camelcase_name = ToCamelCase(name, /* lower_first = */ true);
  std::string json_name;
  if (opt_json_name != nullptr) {
    json_name = *opt_json_name;
  } else {
    json_name = ToJsonName(name);
  }

  const bool lower_eq_name = lowercase_name == name;
  const bool camel_eq_name = camelcase_name == name;
  const bool json_eq_name = json_name == name;
  const bool json_eq_camel = json_name == camelcase_name;

  const int total_count = 2 + (lower_eq_name ? 0 : 1) +
                          (camel_eq_name ? 0 : 1) +
                          (json_eq_name || json_eq_camel ? 0 : 1);
  FieldNamesResult result;
  // We use std::array to allow handling of the destruction of the strings.
  switch (total_count) {
    case 2:
      result.array = arena_.Create<std::array<std::string, 2>>()->data();
      break;
    case 3:
      result.array = arena_.Create<std::array<std::string, 3>>()->data();
      break;
    case 4:
      result.array = arena_.Create<std::array<std::string, 4>>()->data();
      break;
    case 5:
      result.array = arena_.Create<std::array<std::string, 5>>()->data();
      break;
  }

  result.array[0] = name;
  if (scope.empty()) {
    result.array[1] = name;
  } else {
    result.array[1] = StrCat(scope, ".", name);
  }
  int index = 2;
  if (lower_eq_name) {
    result.lowercase_index = 0;
  } else {
    result.lowercase_index = index;
    result.array[index++] = std::move(lowercase_name);
  }

  if (camel_eq_name) {
    result.camelcase_index = 0;
  } else {
    result.camelcase_index = index;
    result.array[index++] = std::move(camelcase_name);
  }

  if (json_eq_name) {
    result.json_index = 0;
  } else if (json_eq_camel) {
    result.json_index = result.camelcase_index;
  } else {
    result.json_index = index;
    result.array[index] = std::move(json_name);
  }

  return result;
}

internal::LazyInitData* DescriptorPool::Tables::AllocateLazyInit() {
  return arena_.Create<internal::LazyInitData>();
}

template <typename Type>
Type* DescriptorPool::Tables::AllocateMessage(Type* /* dummy */) {
  return arena_.Create<Type>();
}

FileDescriptorTables* DescriptorPool::Tables::AllocateFileTables() {
  return arena_.Create<FileDescriptorTables>();
}

void* DescriptorPool::Tables::AllocateBytes(int size) {
  if (size == 0) return nullptr;
  return arena_.AllocateMemory(size);
}

void FileDescriptorTables::BuildLocationsByPath(
    std::pair<const FileDescriptorTables*, const SourceCodeInfo*>* p) {
  for (int i = 0, len = p->second->location_size(); i < len; ++i) {
    const SourceCodeInfo_Location* loc = &p->second->location().Get(i);
    p->first->locations_by_path_[Join(loc->path(), ",")] = loc;
  }
}

const SourceCodeInfo_Location* FileDescriptorTables::GetSourceLocation(
    const std::vector<int>& path, const SourceCodeInfo* info) const {
  std::pair<const FileDescriptorTables*, const SourceCodeInfo*> p(
      std::make_pair(this, info));
  internal::call_once(locations_by_path_once_,
                      FileDescriptorTables::BuildLocationsByPath, &p);
  return FindPtrOrNull(locations_by_path_, Join(path, ","));
}

// ===================================================================
// DescriptorPool

DescriptorPool::ErrorCollector::~ErrorCollector() {}

DescriptorPool::DescriptorPool()
    : mutex_(nullptr),
      fallback_database_(nullptr),
      default_error_collector_(nullptr),
      underlay_(nullptr),
      tables_(new Tables),
      enforce_dependencies_(true),
      lazily_build_dependencies_(false),
      allow_unknown_(false),
      enforce_weak_(false),
      disallow_enforce_utf8_(false) {}

DescriptorPool::DescriptorPool(DescriptorDatabase* fallback_database,
                               ErrorCollector* error_collector)
    : mutex_(new internal::WrappedMutex),
      fallback_database_(fallback_database),
      default_error_collector_(error_collector),
      underlay_(nullptr),
      tables_(new Tables),
      enforce_dependencies_(true),
      lazily_build_dependencies_(false),
      allow_unknown_(false),
      enforce_weak_(false),
      disallow_enforce_utf8_(false) {}

DescriptorPool::DescriptorPool(const DescriptorPool* underlay)
    : mutex_(nullptr),
      fallback_database_(nullptr),
      default_error_collector_(nullptr),
      underlay_(underlay),
      tables_(new Tables),
      enforce_dependencies_(true),
      lazily_build_dependencies_(false),
      allow_unknown_(false),
      enforce_weak_(false),
      disallow_enforce_utf8_(false) {}

DescriptorPool::~DescriptorPool() {
  if (mutex_ != nullptr) delete mutex_;
}

// DescriptorPool::BuildFile() defined later.
// DescriptorPool::BuildFileCollectingErrors() defined later.

void DescriptorPool::InternalDontEnforceDependencies() {
  enforce_dependencies_ = false;
}

void DescriptorPool::AddUnusedImportTrackFile(ConstStringParam file_name,
                                              bool is_error) {
  unused_import_track_files_[std::string(file_name)] = is_error;
}

void DescriptorPool::ClearUnusedImportTrackFiles() {
  unused_import_track_files_.clear();
}

bool DescriptorPool::InternalIsFileLoaded(ConstStringParam filename) const {
  MutexLockMaybe lock(mutex_);
  return tables_->FindFile(filename) != nullptr;
}

// generated_pool ====================================================

namespace {


EncodedDescriptorDatabase* GeneratedDatabase() {
  static auto generated_database =
      internal::OnShutdownDelete(new EncodedDescriptorDatabase());
  return generated_database;
}

DescriptorPool* NewGeneratedPool() {
  auto generated_pool = new DescriptorPool(GeneratedDatabase());
  generated_pool->InternalSetLazilyBuildDependencies();
  return generated_pool;
}

}  // anonymous namespace

DescriptorDatabase* DescriptorPool::internal_generated_database() {
  return GeneratedDatabase();
}

DescriptorPool* DescriptorPool::internal_generated_pool() {
  static DescriptorPool* generated_pool =
      internal::OnShutdownDelete(NewGeneratedPool());
  return generated_pool;
}

const DescriptorPool* DescriptorPool::generated_pool() {
  const DescriptorPool* pool = internal_generated_pool();
  // Ensure that descriptor.proto has been registered in the generated pool.
  DescriptorProto::descriptor();
  return pool;
}


void DescriptorPool::InternalAddGeneratedFile(
    const void* encoded_file_descriptor, int size) {
  // So, this function is called in the process of initializing the
  // descriptors for generated proto classes.  Each generated .pb.cc file
  // has an internal procedure called AddDescriptors() which is called at
  // process startup, and that function calls this one in order to register
  // the raw bytes of the FileDescriptorProto representing the file.
  //
  // We do not actually construct the descriptor objects right away.  We just
  // hang on to the bytes until they are actually needed.  We actually construct
  // the descriptor the first time one of the following things happens:
  // * Someone calls a method like descriptor(), GetDescriptor(), or
  //   GetReflection() on the generated types, which requires returning the
  //   descriptor or an object based on it.
  // * Someone looks up the descriptor in DescriptorPool::generated_pool().
  //
  // Once one of these happens, the DescriptorPool actually parses the
  // FileDescriptorProto and generates a FileDescriptor (and all its children)
  // based on it.
  //
  // Note that FileDescriptorProto is itself a generated protocol message.
  // Therefore, when we parse one, we have to be very careful to avoid using
  // any descriptor-based operations, since this might cause infinite recursion
  // or deadlock.
  GOOGLE_CHECK(GeneratedDatabase()->Add(encoded_file_descriptor, size));
}


// Find*By* methods ==================================================

// TODO(kenton):  There's a lot of repeated code here, but I'm not sure if
//   there's any good way to factor it out.  Think about this some time when
//   there's nothing more important to do (read: never).

const FileDescriptor* DescriptorPool::FindFileByName(
    ConstStringParam name) const {
  MutexLockMaybe lock(mutex_);
  if (fallback_database_ != nullptr) {
    tables_->known_bad_symbols_.clear();
    tables_->known_bad_files_.clear();
  }
  const FileDescriptor* result = tables_->FindFile(name);
  if (result != nullptr) return result;
  if (underlay_ != nullptr) {
    result = underlay_->FindFileByName(name);
    if (result != nullptr) return result;
  }
  if (TryFindFileInFallbackDatabase(name)) {
    result = tables_->FindFile(name);
    if (result != nullptr) return result;
  }
  return nullptr;
}

const FileDescriptor* DescriptorPool::FindFileContainingSymbol(
    ConstStringParam symbol_name) const {
  MutexLockMaybe lock(mutex_);
  if (fallback_database_ != nullptr) {
    tables_->known_bad_symbols_.clear();
    tables_->known_bad_files_.clear();
  }
  Symbol result = tables_->FindSymbol(symbol_name);
  if (!result.IsNull()) return result.GetFile();
  if (underlay_ != nullptr) {
    const FileDescriptor* file_result =
        underlay_->FindFileContainingSymbol(symbol_name);
    if (file_result != nullptr) return file_result;
  }
  if (TryFindSymbolInFallbackDatabase(symbol_name)) {
    result = tables_->FindSymbol(symbol_name);
    if (!result.IsNull()) return result.GetFile();
  }
  return nullptr;
}

const Descriptor* DescriptorPool::FindMessageTypeByName(
    ConstStringParam name) const {
  return tables_->FindByNameHelper(this, name).descriptor();
}

const FieldDescriptor* DescriptorPool::FindFieldByName(
    ConstStringParam name) const {
  if (const FieldDescriptor* field =
          tables_->FindByNameHelper(this, name).field_descriptor()) {
    if (!field->is_extension()) {
      return field;
    }
  }
  return nullptr;
}

const FieldDescriptor* DescriptorPool::FindExtensionByName(
    ConstStringParam name) const {
  if (const FieldDescriptor* field =
          tables_->FindByNameHelper(this, name).field_descriptor()) {
    if (field->is_extension()) {
      return field;
    }
  }
  return nullptr;
}

const OneofDescriptor* DescriptorPool::FindOneofByName(
    ConstStringParam name) const {
  return tables_->FindByNameHelper(this, name).oneof_descriptor();
}

const EnumDescriptor* DescriptorPool::FindEnumTypeByName(
    ConstStringParam name) const {
  return tables_->FindByNameHelper(this, name).enum_descriptor();
}

const EnumValueDescriptor* DescriptorPool::FindEnumValueByName(
    ConstStringParam name) const {
  return tables_->FindByNameHelper(this, name).enum_value_descriptor();
}

const ServiceDescriptor* DescriptorPool::FindServiceByName(
    ConstStringParam name) const {
  return tables_->FindByNameHelper(this, name).service_descriptor();
}

const MethodDescriptor* DescriptorPool::FindMethodByName(
    ConstStringParam name) const {
  return tables_->FindByNameHelper(this, name).method_descriptor();
}

const FieldDescriptor* DescriptorPool::FindExtensionByNumber(
    const Descriptor* extendee, int number) const {
  if (extendee->extension_range_count() == 0) return nullptr;
  // A faster path to reduce lock contention in finding extensions, assuming
  // most extensions will be cache hit.
  if (mutex_ != nullptr) {
    ReaderMutexLock lock(mutex_);
    const FieldDescriptor* result = tables_->FindExtension(extendee, number);
    if (result != nullptr) {
      return result;
    }
  }
  MutexLockMaybe lock(mutex_);
  if (fallback_database_ != nullptr) {
    tables_->known_bad_symbols_.clear();
    tables_->known_bad_files_.clear();
  }
  const FieldDescriptor* result = tables_->FindExtension(extendee, number);
  if (result != nullptr) {
    return result;
  }
  if (underlay_ != nullptr) {
    result = underlay_->FindExtensionByNumber(extendee, number);
    if (result != nullptr) return result;
  }
  if (TryFindExtensionInFallbackDatabase(extendee, number)) {
    result = tables_->FindExtension(extendee, number);
    if (result != nullptr) {
      return result;
    }
  }
  return nullptr;
}

const FieldDescriptor* DescriptorPool::InternalFindExtensionByNumberNoLock(
    const Descriptor* extendee, int number) const {
  if (extendee->extension_range_count() == 0) return nullptr;

  const FieldDescriptor* result = tables_->FindExtension(extendee, number);
  if (result != nullptr) {
    return result;
  }

  if (underlay_ != nullptr) {
    result = underlay_->InternalFindExtensionByNumberNoLock(extendee, number);
    if (result != nullptr) return result;
  }

  return nullptr;
}

const FieldDescriptor* DescriptorPool::FindExtensionByPrintableName(
    const Descriptor* extendee, ConstStringParam printable_name) const {
  if (extendee->extension_range_count() == 0) return nullptr;
  const FieldDescriptor* result = FindExtensionByName(printable_name);
  if (result != nullptr && result->containing_type() == extendee) {
    return result;
  }
  if (extendee->options().message_set_wire_format()) {
    // MessageSet extensions may be identified by type name.
    const Descriptor* type = FindMessageTypeByName(printable_name);
    if (type != nullptr) {
      // Look for a matching extension in the foreign type's scope.
      const int type_extension_count = type->extension_count();
      for (int i = 0; i < type_extension_count; i++) {
        const FieldDescriptor* extension = type->extension(i);
        if (extension->containing_type() == extendee &&
            extension->type() == FieldDescriptor::TYPE_MESSAGE &&
            extension->is_optional() && extension->message_type() == type) {
          // Found it.
          return extension;
        }
      }
    }
  }
  return nullptr;
}

void DescriptorPool::FindAllExtensions(
    const Descriptor* extendee,
    std::vector<const FieldDescriptor*>* out) const {
  MutexLockMaybe lock(mutex_);
  if (fallback_database_ != nullptr) {
    tables_->known_bad_symbols_.clear();
    tables_->known_bad_files_.clear();
  }

  // Initialize tables_->extensions_ from the fallback database first
  // (but do this only once per descriptor).
  if (fallback_database_ != nullptr &&
      tables_->extensions_loaded_from_db_.count(extendee) == 0) {
    std::vector<int> numbers;
    if (fallback_database_->FindAllExtensionNumbers(extendee->full_name(),
                                                    &numbers)) {
      for (int number : numbers) {
        if (tables_->FindExtension(extendee, number) == nullptr) {
          TryFindExtensionInFallbackDatabase(extendee, number);
        }
      }
      tables_->extensions_loaded_from_db_.insert(extendee);
    }
  }

  tables_->FindAllExtensions(extendee, out);
  if (underlay_ != nullptr) {
    underlay_->FindAllExtensions(extendee, out);
  }
}


// -------------------------------------------------------------------

const FieldDescriptor* Descriptor::FindFieldByNumber(int key) const {
  const FieldDescriptor* result = file()->tables_->FindFieldByNumber(this, key);
  if (result == nullptr || result->is_extension()) {
    return nullptr;
  } else {
    return result;
  }
}

const FieldDescriptor* Descriptor::FindFieldByLowercaseName(
    ConstStringParam key) const {
  const FieldDescriptor* result =
      file()->tables_->FindFieldByLowercaseName(this, key);
  if (result == nullptr || result->is_extension()) {
    return nullptr;
  } else {
    return result;
  }
}

const FieldDescriptor* Descriptor::FindFieldByCamelcaseName(
    ConstStringParam key) const {
  const FieldDescriptor* result =
      file()->tables_->FindFieldByCamelcaseName(this, key);
  if (result == nullptr || result->is_extension()) {
    return nullptr;
  } else {
    return result;
  }
}

const FieldDescriptor* Descriptor::FindFieldByName(ConstStringParam key) const {
  const FieldDescriptor* field =
      file()->tables_->FindNestedSymbol(this, key).field_descriptor();
  return field != nullptr && !field->is_extension() ? field : nullptr;
}

const OneofDescriptor* Descriptor::FindOneofByName(ConstStringParam key) const {
  return file()->tables_->FindNestedSymbol(this, key).oneof_descriptor();
}

const FieldDescriptor* Descriptor::FindExtensionByName(
    ConstStringParam key) const {
  const FieldDescriptor* field =
      file()->tables_->FindNestedSymbol(this, key).field_descriptor();
  return field != nullptr && field->is_extension() ? field : nullptr;
}

const FieldDescriptor* Descriptor::FindExtensionByLowercaseName(
    ConstStringParam key) const {
  const FieldDescriptor* result =
      file()->tables_->FindFieldByLowercaseName(this, key);
  if (result == nullptr || !result->is_extension()) {
    return nullptr;
  } else {
    return result;
  }
}

const FieldDescriptor* Descriptor::FindExtensionByCamelcaseName(
    ConstStringParam key) const {
  const FieldDescriptor* result =
      file()->tables_->FindFieldByCamelcaseName(this, key);
  if (result == nullptr || !result->is_extension()) {
    return nullptr;
  } else {
    return result;
  }
}

const Descriptor* Descriptor::FindNestedTypeByName(ConstStringParam key) const {
  return file()->tables_->FindNestedSymbol(this, key).descriptor();
}

const EnumDescriptor* Descriptor::FindEnumTypeByName(
    ConstStringParam key) const {
  return file()->tables_->FindNestedSymbol(this, key).enum_descriptor();
}

const EnumValueDescriptor* Descriptor::FindEnumValueByName(
    ConstStringParam key) const {
  return file()->tables_->FindNestedSymbol(this, key).enum_value_descriptor();
}

const FieldDescriptor* Descriptor::map_key() const {
  if (!options().map_entry()) return nullptr;
  GOOGLE_DCHECK_EQ(field_count(), 2);
  return field(0);
}

const FieldDescriptor* Descriptor::map_value() const {
  if (!options().map_entry()) return nullptr;
  GOOGLE_DCHECK_EQ(field_count(), 2);
  return field(1);
}

const EnumValueDescriptor* EnumDescriptor::FindValueByName(
    ConstStringParam key) const {
  return file()->tables_->FindNestedSymbol(this, key).enum_value_descriptor();
}

const EnumValueDescriptor* EnumDescriptor::FindValueByNumber(int key) const {
  return file()->tables_->FindEnumValueByNumber(this, key);
}

const EnumValueDescriptor* EnumDescriptor::FindValueByNumberCreatingIfUnknown(
    int key) const {
  return file()->tables_->FindEnumValueByNumberCreatingIfUnknown(this, key);
}

const MethodDescriptor* ServiceDescriptor::FindMethodByName(
    ConstStringParam key) const {
  return file()->tables_->FindNestedSymbol(this, key).method_descriptor();
}

const Descriptor* FileDescriptor::FindMessageTypeByName(
    ConstStringParam key) const {
  return tables_->FindNestedSymbol(this, key).descriptor();
}

const EnumDescriptor* FileDescriptor::FindEnumTypeByName(
    ConstStringParam key) const {
  return tables_->FindNestedSymbol(this, key).enum_descriptor();
}

const EnumValueDescriptor* FileDescriptor::FindEnumValueByName(
    ConstStringParam key) const {
  return tables_->FindNestedSymbol(this, key).enum_value_descriptor();
}

const ServiceDescriptor* FileDescriptor::FindServiceByName(
    ConstStringParam key) const {
  return tables_->FindNestedSymbol(this, key).service_descriptor();
}

const FieldDescriptor* FileDescriptor::FindExtensionByName(
    ConstStringParam key) const {
  const FieldDescriptor* field =
      tables_->FindNestedSymbol(this, key).field_descriptor();
  return field != nullptr && field->is_extension() ? field : nullptr;
}

const FieldDescriptor* FileDescriptor::FindExtensionByLowercaseName(
    ConstStringParam key) const {
  const FieldDescriptor* result = tables_->FindFieldByLowercaseName(this, key);
  if (result == nullptr || !result->is_extension()) {
    return nullptr;
  } else {
    return result;
  }
}

const FieldDescriptor* FileDescriptor::FindExtensionByCamelcaseName(
    ConstStringParam key) const {
  const FieldDescriptor* result = tables_->FindFieldByCamelcaseName(this, key);
  if (result == nullptr || !result->is_extension()) {
    return nullptr;
  } else {
    return result;
  }
}

void Descriptor::ExtensionRange::CopyTo(
    DescriptorProto_ExtensionRange* proto) const {
  proto->set_start(this->start);
  proto->set_end(this->end);
  if (options_ != &ExtensionRangeOptions::default_instance()) {
    *proto->mutable_options() = *options_;
  }
}

const Descriptor::ExtensionRange*
Descriptor::FindExtensionRangeContainingNumber(int number) const {
  // Linear search should be fine because we don't expect a message to have
  // more than a couple extension ranges.
  for (int i = 0; i < extension_range_count(); i++) {
    if (number >= extension_range(i)->start &&
        number < extension_range(i)->end) {
      return extension_range(i);
    }
  }
  return nullptr;
}

const Descriptor::ReservedRange* Descriptor::FindReservedRangeContainingNumber(
    int number) const {
  // TODO(chrisn): Consider a non-linear search.
  for (int i = 0; i < reserved_range_count(); i++) {
    if (number >= reserved_range(i)->start && number < reserved_range(i)->end) {
      return reserved_range(i);
    }
  }
  return nullptr;
}

const EnumDescriptor::ReservedRange*
EnumDescriptor::FindReservedRangeContainingNumber(int number) const {
  // TODO(chrisn): Consider a non-linear search.
  for (int i = 0; i < reserved_range_count(); i++) {
    if (number >= reserved_range(i)->start &&
        number <= reserved_range(i)->end) {
      return reserved_range(i);
    }
  }
  return nullptr;
}

// -------------------------------------------------------------------

bool DescriptorPool::TryFindFileInFallbackDatabase(
    StringPiece name) const {
  if (fallback_database_ == nullptr) return false;

  auto name_string = std::string(name);
  if (tables_->known_bad_files_.count(name_string) > 0) return false;

  FileDescriptorProto file_proto;
  if (!fallback_database_->FindFileByName(name_string, &file_proto) ||
      BuildFileFromDatabase(file_proto) == nullptr) {
    tables_->known_bad_files_.insert(std::move(name_string));
    return false;
  }
  return true;
}

bool DescriptorPool::IsSubSymbolOfBuiltType(StringPiece name) const {
  auto prefix = std::string(name);
  for (;;) {
    std::string::size_type dot_pos = prefix.find_last_of('.');
    if (dot_pos == std::string::npos) {
      break;
    }
    prefix = prefix.substr(0, dot_pos);
    Symbol symbol = tables_->FindSymbol(prefix);
    // If the symbol type is anything other than PACKAGE, then its complete
    // definition is already known.
    if (!symbol.IsNull() && symbol.type() != Symbol::PACKAGE) {
      return true;
    }
  }
  if (underlay_ != nullptr) {
    // Check to see if any prefix of this symbol exists in the underlay.
    return underlay_->IsSubSymbolOfBuiltType(name);
  }
  return false;
}

bool DescriptorPool::TryFindSymbolInFallbackDatabase(
    StringPiece name) const {
  if (fallback_database_ == nullptr) return false;

  auto name_string = std::string(name);
  if (tables_->known_bad_symbols_.count(name_string) > 0) return false;

  FileDescriptorProto file_proto;
  if (  // We skip looking in the fallback database if the name is a sub-symbol
        // of any descriptor that already exists in the descriptor pool (except
        // for package descriptors).  This is valid because all symbols except
        // for packages are defined in a single file, so if the symbol exists
        // then we should already have its definition.
        //
        // The other reason to do this is to support "overriding" type
        // definitions by merging two databases that define the same type. (Yes,
        // people do this.)  The main difficulty with making this work is that
        // FindFileContainingSymbol() is allowed to return both false positives
        // (e.g., SimpleDescriptorDatabase, UpgradedDescriptorDatabase) and
        // false negatives (e.g. ProtoFileParser, SourceTreeDescriptorDatabase).
        // When two such databases are merged, looking up a non-existent
        // sub-symbol of a type that already exists in the descriptor pool can
        // result in an attempt to load multiple definitions of the same type.
        // The check below avoids this.
      IsSubSymbolOfBuiltType(name)

      // Look up file containing this symbol in fallback database.
      || !fallback_database_->FindFileContainingSymbol(name_string, &file_proto)

      // Check if we've already built this file. If so, it apparently doesn't
      // contain the symbol we're looking for.  Some DescriptorDatabases
      // return false positives.
      || tables_->FindFile(file_proto.name()) != nullptr

      // Build the file.
      || BuildFileFromDatabase(file_proto) == nullptr) {
    tables_->known_bad_symbols_.insert(std::move(name_string));
    return false;
  }

  return true;
}

bool DescriptorPool::TryFindExtensionInFallbackDatabase(
    const Descriptor* containing_type, int field_number) const {
  if (fallback_database_ == nullptr) return false;

  FileDescriptorProto file_proto;
  if (!fallback_database_->FindFileContainingExtension(
          containing_type->full_name(), field_number, &file_proto)) {
    return false;
  }

  if (tables_->FindFile(file_proto.name()) != nullptr) {
    // We've already loaded this file, and it apparently doesn't contain the
    // extension we're looking for.  Some DescriptorDatabases return false
    // positives.
    return false;
  }

  if (BuildFileFromDatabase(file_proto) == nullptr) {
    return false;
  }

  return true;
}

// ===================================================================

bool FieldDescriptor::is_map_message_type() const {
  return type_descriptor_.message_type->options().map_entry();
}

std::string FieldDescriptor::DefaultValueAsString(
    bool quote_string_type) const {
  GOOGLE_CHECK(has_default_value()) << "No default value";
  switch (cpp_type()) {
    case CPPTYPE_INT32:
      return StrCat(default_value_int32_t());
      break;
    case CPPTYPE_INT64:
      return StrCat(default_value_int64_t());
      break;
    case CPPTYPE_UINT32:
      return StrCat(default_value_uint32_t());
      break;
    case CPPTYPE_UINT64:
      return StrCat(default_value_uint64_t());
      break;
    case CPPTYPE_FLOAT:
      return SimpleFtoa(default_value_float());
      break;
    case CPPTYPE_DOUBLE:
      return SimpleDtoa(default_value_double());
      break;
    case CPPTYPE_BOOL:
      return default_value_bool() ? "true" : "false";
      break;
    case CPPTYPE_STRING:
      if (quote_string_type) {
        return "\"" + CEscape(default_value_string()) + "\"";
      } else {
        if (type() == TYPE_BYTES) {
          return CEscape(default_value_string());
        } else {
          return default_value_string();
        }
      }
      break;
    case CPPTYPE_ENUM:
      return default_value_enum()->name();
      break;
    case CPPTYPE_MESSAGE:
      GOOGLE_LOG(DFATAL) << "Messages can't have default values!";
      break;
  }
  GOOGLE_LOG(FATAL) << "Can't get here: failed to get default value as string";
  return "";
}

// CopyTo methods ====================================================

void FileDescriptor::CopyTo(FileDescriptorProto* proto) const {
  proto->set_name(name());
  if (!package().empty()) proto->set_package(package());
  // TODO(liujisi): Also populate when syntax="proto2".
  if (syntax() == SYNTAX_PROTO3) proto->set_syntax(SyntaxName(syntax()));

  for (int i = 0; i < dependency_count(); i++) {
    proto->add_dependency(dependency(i)->name());
  }

  for (int i = 0; i < public_dependency_count(); i++) {
    proto->add_public_dependency(public_dependencies_[i]);
  }

  for (int i = 0; i < weak_dependency_count(); i++) {
    proto->add_weak_dependency(weak_dependencies_[i]);
  }

  for (int i = 0; i < message_type_count(); i++) {
    message_type(i)->CopyTo(proto->add_message_type());
  }
  for (int i = 0; i < enum_type_count(); i++) {
    enum_type(i)->CopyTo(proto->add_enum_type());
  }
  for (int i = 0; i < service_count(); i++) {
    service(i)->CopyTo(proto->add_service());
  }
  for (int i = 0; i < extension_count(); i++) {
    extension(i)->CopyTo(proto->add_extension());
  }

  if (&options() != &FileOptions::default_instance()) {
    proto->mutable_options()->CopyFrom(options());
  }
}

void FileDescriptor::CopyJsonNameTo(FileDescriptorProto* proto) const {
  if (message_type_count() != proto->message_type_size() ||
      extension_count() != proto->extension_size()) {
    GOOGLE_LOG(ERROR) << "Cannot copy json_name to a proto of a different size.";
    return;
  }
  for (int i = 0; i < message_type_count(); i++) {
    message_type(i)->CopyJsonNameTo(proto->mutable_message_type(i));
  }
  for (int i = 0; i < extension_count(); i++) {
    extension(i)->CopyJsonNameTo(proto->mutable_extension(i));
  }
}

void FileDescriptor::CopySourceCodeInfoTo(FileDescriptorProto* proto) const {
  if (source_code_info_ &&
      source_code_info_ != &SourceCodeInfo::default_instance()) {
    proto->mutable_source_code_info()->CopyFrom(*source_code_info_);
  }
}

void Descriptor::CopyTo(DescriptorProto* proto) const {
  proto->set_name(name());

  for (int i = 0; i < field_count(); i++) {
    field(i)->CopyTo(proto->add_field());
  }
  for (int i = 0; i < oneof_decl_count(); i++) {
    oneof_decl(i)->CopyTo(proto->add_oneof_decl());
  }
  for (int i = 0; i < nested_type_count(); i++) {
    nested_type(i)->CopyTo(proto->add_nested_type());
  }
  for (int i = 0; i < enum_type_count(); i++) {
    enum_type(i)->CopyTo(proto->add_enum_type());
  }
  for (int i = 0; i < extension_range_count(); i++) {
    extension_range(i)->CopyTo(proto->add_extension_range());
  }
  for (int i = 0; i < extension_count(); i++) {
    extension(i)->CopyTo(proto->add_extension());
  }
  for (int i = 0; i < reserved_range_count(); i++) {
    DescriptorProto::ReservedRange* range = proto->add_reserved_range();
    range->set_start(reserved_range(i)->start);
    range->set_end(reserved_range(i)->end);
  }
  for (int i = 0; i < reserved_name_count(); i++) {
    proto->add_reserved_name(reserved_name(i));
  }

  if (&options() != &MessageOptions::default_instance()) {
    proto->mutable_options()->CopyFrom(options());
  }
}

void Descriptor::CopyJsonNameTo(DescriptorProto* proto) const {
  if (field_count() != proto->field_size() ||
      nested_type_count() != proto->nested_type_size() ||
      extension_count() != proto->extension_size()) {
    GOOGLE_LOG(ERROR) << "Cannot copy json_name to a proto of a different size.";
    return;
  }
  for (int i = 0; i < field_count(); i++) {
    field(i)->CopyJsonNameTo(proto->mutable_field(i));
  }
  for (int i = 0; i < nested_type_count(); i++) {
    nested_type(i)->CopyJsonNameTo(proto->mutable_nested_type(i));
  }
  for (int i = 0; i < extension_count(); i++) {
    extension(i)->CopyJsonNameTo(proto->mutable_extension(i));
  }
}

void FieldDescriptor::CopyTo(FieldDescriptorProto* proto) const {
  proto->set_name(name());
  proto->set_number(number());
  if (has_json_name_) {
    proto->set_json_name(json_name());
  }
  if (proto3_optional_) {
    proto->set_proto3_optional(true);
  }
  // Some compilers do not allow static_cast directly between two enum types,
  // so we must cast to int first.
  proto->set_label(static_cast<FieldDescriptorProto::Label>(
      implicit_cast<int>(label())));
  proto->set_type(static_cast<FieldDescriptorProto::Type>(
      implicit_cast<int>(type())));

  if (is_extension()) {
    if (!containing_type()->is_unqualified_placeholder_) {
      proto->set_extendee(".");
    }
    proto->mutable_extendee()->append(containing_type()->full_name());
  }

  if (cpp_type() == CPPTYPE_MESSAGE) {
    if (message_type()->is_placeholder_) {
      // We don't actually know if the type is a message type.  It could be
      // an enum.
      proto->clear_type();
    }

    if (!message_type()->is_unqualified_placeholder_) {
      proto->set_type_name(".");
    }
    proto->mutable_type_name()->append(message_type()->full_name());
  } else if (cpp_type() == CPPTYPE_ENUM) {
    if (!enum_type()->is_unqualified_placeholder_) {
      proto->set_type_name(".");
    }
    proto->mutable_type_name()->append(enum_type()->full_name());
  }

  if (has_default_value()) {
    proto->set_default_value(DefaultValueAsString(false));
  }

  if (containing_oneof() != nullptr && !is_extension()) {
    proto->set_oneof_index(containing_oneof()->index());
  }

  if (&options() != &FieldOptions::default_instance()) {
    proto->mutable_options()->CopyFrom(options());
  }
}

void FieldDescriptor::CopyJsonNameTo(FieldDescriptorProto* proto) const {
  proto->set_json_name(json_name());
}

void OneofDescriptor::CopyTo(OneofDescriptorProto* proto) const {
  proto->set_name(name());
  if (&options() != &OneofOptions::default_instance()) {
    proto->mutable_options()->CopyFrom(options());
  }
}

void EnumDescriptor::CopyTo(EnumDescriptorProto* proto) const {
  proto->set_name(name());

  for (int i = 0; i < value_count(); i++) {
    value(i)->CopyTo(proto->add_value());
  }
  for (int i = 0; i < reserved_range_count(); i++) {
    EnumDescriptorProto::EnumReservedRange* range = proto->add_reserved_range();
    range->set_start(reserved_range(i)->start);
    range->set_end(reserved_range(i)->end);
  }
  for (int i = 0; i < reserved_name_count(); i++) {
    proto->add_reserved_name(reserved_name(i));
  }

  if (&options() != &EnumOptions::default_instance()) {
    proto->mutable_options()->CopyFrom(options());
  }
}

void EnumValueDescriptor::CopyTo(EnumValueDescriptorProto* proto) const {
  proto->set_name(name());
  proto->set_number(number());

  if (&options() != &EnumValueOptions::default_instance()) {
    proto->mutable_options()->CopyFrom(options());
  }
}

void ServiceDescriptor::CopyTo(ServiceDescriptorProto* proto) const {
  proto->set_name(name());

  for (int i = 0; i < method_count(); i++) {
    method(i)->CopyTo(proto->add_method());
  }

  if (&options() != &ServiceOptions::default_instance()) {
    proto->mutable_options()->CopyFrom(options());
  }
}

void MethodDescriptor::CopyTo(MethodDescriptorProto* proto) const {
  proto->set_name(name());

  if (!input_type()->is_unqualified_placeholder_) {
    proto->set_input_type(".");
  }
  proto->mutable_input_type()->append(input_type()->full_name());

  if (!output_type()->is_unqualified_placeholder_) {
    proto->set_output_type(".");
  }
  proto->mutable_output_type()->append(output_type()->full_name());

  if (&options() != &MethodOptions::default_instance()) {
    proto->mutable_options()->CopyFrom(options());
  }

  if (client_streaming_) {
    proto->set_client_streaming(true);
  }
  if (server_streaming_) {
    proto->set_server_streaming(true);
  }
}

// DebugString methods ===============================================

namespace {

bool RetrieveOptionsAssumingRightPool(
    int depth, const Message& options,
    std::vector<std::string>* option_entries) {
  option_entries->clear();
  const Reflection* reflection = options.GetReflection();
  std::vector<const FieldDescriptor*> fields;
  reflection->ListFields(options, &fields);
  for (const FieldDescriptor* field : fields) {
    int count = 1;
    bool repeated = false;
    if (field->is_repeated()) {
      count = reflection->FieldSize(options, field);
      repeated = true;
    }
    for (int j = 0; j < count; j++) {
      std::string fieldval;
      if (field->cpp_type() == FieldDescriptor::CPPTYPE_MESSAGE) {
        std::string tmp;
        TextFormat::Printer printer;
        printer.SetExpandAny(true);
        printer.SetInitialIndentLevel(depth + 1);
        printer.PrintFieldValueToString(options, field, repeated ? j : -1,
                                        &tmp);
        fieldval.append("{\n");
        fieldval.append(tmp);
        fieldval.append(depth * 2, ' ');
        fieldval.append("}");
      } else {
        TextFormat::PrintFieldValueToString(options, field, repeated ? j : -1,
                                            &fieldval);
      }
      std::string name;
      if (field->is_extension()) {
        name = "(." + field->full_name() + ")";
      } else {
        name = field->name();
      }
      option_entries->push_back(name + " = " + fieldval);
    }
  }
  return !option_entries->empty();
}

// Used by each of the option formatters.
bool RetrieveOptions(int depth, const Message& options,
                     const DescriptorPool* pool,
                     std::vector<std::string>* option_entries) {
  // When printing custom options for a descriptor, we must use an options
  // message built on top of the same DescriptorPool where the descriptor
  // is coming from. This is to ensure we are interpreting custom options
  // against the right pool.
  if (options.GetDescriptor()->file()->pool() == pool) {
    return RetrieveOptionsAssumingRightPool(depth, options, option_entries);
  } else {
    const Descriptor* option_descriptor =
        pool->FindMessageTypeByName(options.GetDescriptor()->full_name());
    if (option_descriptor == nullptr) {
      // descriptor.proto is not in the pool. This means no custom options are
      // used so we are safe to proceed with the compiled options message type.
      return RetrieveOptionsAssumingRightPool(depth, options, option_entries);
    }
    DynamicMessageFactory factory;
    std::unique_ptr<Message> dynamic_options(
        factory.GetPrototype(option_descriptor)->New());
    if (dynamic_options->ParseFromString(options.SerializeAsString())) {
      return RetrieveOptionsAssumingRightPool(depth, *dynamic_options,
                                              option_entries);
    } else {
      GOOGLE_LOG(ERROR) << "Found invalid proto option data for: "
                 << options.GetDescriptor()->full_name();
      return RetrieveOptionsAssumingRightPool(depth, options, option_entries);
    }
  }
}

// Formats options that all appear together in brackets. Does not include
// brackets.
bool FormatBracketedOptions(int depth, const Message& options,
                            const DescriptorPool* pool, std::string* output) {
  std::vector<std::string> all_options;
  if (RetrieveOptions(depth, options, pool, &all_options)) {
    output->append(Join(all_options, ", "));
  }
  return !all_options.empty();
}

// Formats options one per line
bool FormatLineOptions(int depth, const Message& options,
                       const DescriptorPool* pool, std::string* output) {
  std::string prefix(depth * 2, ' ');
  std::vector<std::string> all_options;
  if (RetrieveOptions(depth, options, pool, &all_options)) {
    for (const std::string& option : all_options) {
      strings::SubstituteAndAppend(output, "$0option $1;\n", prefix, option);
    }
  }
  return !all_options.empty();
}

class SourceLocationCommentPrinter {
 public:
  template <typename DescType>
  SourceLocationCommentPrinter(const DescType* desc, const std::string& prefix,
                               const DebugStringOptions& options)
      : options_(options), prefix_(prefix) {
    // Perform the SourceLocation lookup only if we're including user comments,
    // because the lookup is fairly expensive.
    have_source_loc_ =
        options.include_comments && desc->GetSourceLocation(&source_loc_);
  }
  SourceLocationCommentPrinter(const FileDescriptor* file,
                               const std::vector<int>& path,
                               const std::string& prefix,
                               const DebugStringOptions& options)
      : options_(options), prefix_(prefix) {
    // Perform the SourceLocation lookup only if we're including user comments,
    // because the lookup is fairly expensive.
    have_source_loc_ =
        options.include_comments && file->GetSourceLocation(path, &source_loc_);
  }
  void AddPreComment(std::string* output) {
    if (have_source_loc_) {
      // Detached leading comments.
      for (const std::string& leading_detached_comment :
           source_loc_.leading_detached_comments) {
        *output += FormatComment(leading_detached_comment);
        *output += "\n";
      }
      // Attached leading comments.
      if (!source_loc_.leading_comments.empty()) {
        *output += FormatComment(source_loc_.leading_comments);
      }
    }
  }
  void AddPostComment(std::string* output) {
    if (have_source_loc_ && source_loc_.trailing_comments.size() > 0) {
      *output += FormatComment(source_loc_.trailing_comments);
    }
  }

  // Format comment such that each line becomes a full-line C++-style comment in
  // the DebugString() output.
  std::string FormatComment(const std::string& comment_text) {
    std::string stripped_comment = comment_text;
    StripWhitespace(&stripped_comment);
    std::vector<std::string> lines = Split(stripped_comment, "\n");
    std::string output;
    for (const std::string& line : lines) {
      strings::SubstituteAndAppend(&output, "$0// $1\n", prefix_, line);
    }
    return output;
  }

 private:

  bool have_source_loc_;
  SourceLocation source_loc_;
  DebugStringOptions options_;
  std::string prefix_;
};

}  // anonymous namespace

std::string FileDescriptor::DebugString() const {
  DebugStringOptions options;  // default options
  return DebugStringWithOptions(options);
}

std::string FileDescriptor::DebugStringWithOptions(
    const DebugStringOptions& debug_string_options) const {
  std::string contents;
  {
    std::vector<int> path;
    path.push_back(FileDescriptorProto::kSyntaxFieldNumber);
    SourceLocationCommentPrinter syntax_comment(this, path, "",
                                                debug_string_options);
    syntax_comment.AddPreComment(&contents);
    strings::SubstituteAndAppend(&contents, "syntax = \"$0\";\n\n",
                              SyntaxName(syntax()));
    syntax_comment.AddPostComment(&contents);
  }

  SourceLocationCommentPrinter comment_printer(this, "", debug_string_options);
  comment_printer.AddPreComment(&contents);

  std::set<int> public_dependencies;
  std::set<int> weak_dependencies;
  public_dependencies.insert(public_dependencies_,
                             public_dependencies_ + public_dependency_count_);
  weak_dependencies.insert(weak_dependencies_,
                           weak_dependencies_ + weak_dependency_count_);

  for (int i = 0; i < dependency_count(); i++) {
    if (public_dependencies.count(i) > 0) {
      strings::SubstituteAndAppend(&contents, "import public \"$0\";\n",
                                dependency(i)->name());
    } else if (weak_dependencies.count(i) > 0) {
      strings::SubstituteAndAppend(&contents, "import weak \"$0\";\n",
                                dependency(i)->name());
    } else {
      strings::SubstituteAndAppend(&contents, "import \"$0\";\n",
                                dependency(i)->name());
    }
  }

  if (!package().empty()) {
    std::vector<int> path;
    path.push_back(FileDescriptorProto::kPackageFieldNumber);
    SourceLocationCommentPrinter package_comment(this, path, "",
                                                 debug_string_options);
    package_comment.AddPreComment(&contents);
    strings::SubstituteAndAppend(&contents, "package $0;\n\n", package());
    package_comment.AddPostComment(&contents);
  }

  if (FormatLineOptions(0, options(), pool(), &contents)) {
    contents.append("\n");  // add some space if we had options
  }

  for (int i = 0; i < enum_type_count(); i++) {
    enum_type(i)->DebugString(0, &contents, debug_string_options);
    contents.append("\n");
  }

  // Find all the 'group' type extensions; we will not output their nested
  // definitions (those will be done with their group field descriptor).
  std::set<const Descriptor*> groups;
  for (int i = 0; i < extension_count(); i++) {
    if (extension(i)->type() == FieldDescriptor::TYPE_GROUP) {
      groups.insert(extension(i)->message_type());
    }
  }

  for (int i = 0; i < message_type_count(); i++) {
    if (groups.count(message_type(i)) == 0) {
      message_type(i)->DebugString(0, &contents, debug_string_options,
                                   /* include_opening_clause */ true);
      contents.append("\n");
    }
  }

  for (int i = 0; i < service_count(); i++) {
    service(i)->DebugString(&contents, debug_string_options);
    contents.append("\n");
  }

  const Descriptor* containing_type = nullptr;
  for (int i = 0; i < extension_count(); i++) {
    if (extension(i)->containing_type() != containing_type) {
      if (i > 0) contents.append("}\n\n");
      containing_type = extension(i)->containing_type();
      strings::SubstituteAndAppend(&contents, "extend .$0 {\n",
                                containing_type->full_name());
    }
    extension(i)->DebugString(1, &contents, debug_string_options);
  }
  if (extension_count() > 0) contents.append("}\n\n");

  comment_printer.AddPostComment(&contents);

  return contents;
}

std::string Descriptor::DebugString() const {
  DebugStringOptions options;  // default options
  return DebugStringWithOptions(options);
}

std::string Descriptor::DebugStringWithOptions(
    const DebugStringOptions& options) const {
  std::string contents;
  DebugString(0, &contents, options, /* include_opening_clause */ true);
  return contents;
}

void Descriptor::DebugString(int depth, std::string* contents,
                             const DebugStringOptions& debug_string_options,
                             bool include_opening_clause) const {
  if (options().map_entry()) {
    // Do not generate debug string for auto-generated map-entry type.
    return;
  }
  std::string prefix(depth * 2, ' ');
  ++depth;

  SourceLocationCommentPrinter comment_printer(this, prefix,
                                               debug_string_options);
  comment_printer.AddPreComment(contents);

  if (include_opening_clause) {
    strings::SubstituteAndAppend(contents, "$0message $1", prefix, name());
  }
  contents->append(" {\n");

  FormatLineOptions(depth, options(), file()->pool(), contents);

  // Find all the 'group' types for fields and extensions; we will not output
  // their nested definitions (those will be done with their group field
  // descriptor).
  std::set<const Descriptor*> groups;
  for (int i = 0; i < field_count(); i++) {
    if (field(i)->type() == FieldDescriptor::TYPE_GROUP) {
      groups.insert(field(i)->message_type());
    }
  }
  for (int i = 0; i < extension_count(); i++) {
    if (extension(i)->type() == FieldDescriptor::TYPE_GROUP) {
      groups.insert(extension(i)->message_type());
    }
  }

  for (int i = 0; i < nested_type_count(); i++) {
    if (groups.count(nested_type(i)) == 0) {
      nested_type(i)->DebugString(depth, contents, debug_string_options,
                                  /* include_opening_clause */ true);
    }
  }
  for (int i = 0; i < enum_type_count(); i++) {
    enum_type(i)->DebugString(depth, contents, debug_string_options);
  }
  for (int i = 0; i < field_count(); i++) {
    if (field(i)->real_containing_oneof() == nullptr) {
      field(i)->DebugString(depth, contents, debug_string_options);
    } else if (field(i)->containing_oneof()->field(0) == field(i)) {
      // This is the first field in this oneof, so print the whole oneof.
      field(i)->containing_oneof()->DebugString(depth, contents,
                                                debug_string_options);
    }
  }

  for (int i = 0; i < extension_range_count(); i++) {
    strings::SubstituteAndAppend(contents, "$0  extensions $1 to $2;\n", prefix,
                              extension_range(i)->start,
                              extension_range(i)->end - 1);
  }

  // Group extensions by what they extend, so they can be printed out together.
  const Descriptor* containing_type = nullptr;
  for (int i = 0; i < extension_count(); i++) {
    if (extension(i)->containing_type() != containing_type) {
      if (i > 0) strings::SubstituteAndAppend(contents, "$0  }\n", prefix);
      containing_type = extension(i)->containing_type();
      strings::SubstituteAndAppend(contents, "$0  extend .$1 {\n", prefix,
                                containing_type->full_name());
    }
    extension(i)->DebugString(depth + 1, contents, debug_string_options);
  }
  if (extension_count() > 0)
    strings::SubstituteAndAppend(contents, "$0  }\n", prefix);

  if (reserved_range_count() > 0) {
    strings::SubstituteAndAppend(contents, "$0  reserved ", prefix);
    for (int i = 0; i < reserved_range_count(); i++) {
      const Descriptor::ReservedRange* range = reserved_range(i);
      if (range->end == range->start + 1) {
        strings::SubstituteAndAppend(contents, "$0, ", range->start);
      } else if (range->end > FieldDescriptor::kMaxNumber) {
        strings::SubstituteAndAppend(contents, "$0 to max, ", range->start);
      } else {
        strings::SubstituteAndAppend(contents, "$0 to $1, ", range->start,
                                  range->end - 1);
      }
    }
    contents->replace(contents->size() - 2, 2, ";\n");
  }

  if (reserved_name_count() > 0) {
    strings::SubstituteAndAppend(contents, "$0  reserved ", prefix);
    for (int i = 0; i < reserved_name_count(); i++) {
      strings::SubstituteAndAppend(contents, "\"$0\", ",
                                CEscape(reserved_name(i)));
    }
    contents->replace(contents->size() - 2, 2, ";\n");
  }

  strings::SubstituteAndAppend(contents, "$0}\n", prefix);
  comment_printer.AddPostComment(contents);
}

std::string FieldDescriptor::DebugString() const {
  DebugStringOptions options;  // default options
  return DebugStringWithOptions(options);
}

std::string FieldDescriptor::DebugStringWithOptions(
    const DebugStringOptions& debug_string_options) const {
  std::string contents;
  int depth = 0;
  if (is_extension()) {
    strings::SubstituteAndAppend(&contents, "extend .$0 {\n",
                              containing_type()->full_name());
    depth = 1;
  }
  DebugString(depth, &contents, debug_string_options);
  if (is_extension()) {
    contents.append("}\n");
  }
  return contents;
}

// The field type string used in FieldDescriptor::DebugString()
std::string FieldDescriptor::FieldTypeNameDebugString() const {
  switch (type()) {
    case TYPE_MESSAGE:
      return "." + message_type()->full_name();
    case TYPE_ENUM:
      return "." + enum_type()->full_name();
    default:
      return kTypeToName[type()];
  }
}

void FieldDescriptor::DebugString(
    int depth, std::string* contents,
    const DebugStringOptions& debug_string_options) const {
  std::string prefix(depth * 2, ' ');
  std::string field_type;

  // Special case map fields.
  if (is_map()) {
    strings::SubstituteAndAppend(
        &field_type, "map<$0, $1>",
        message_type()->field(0)->FieldTypeNameDebugString(),
        message_type()->field(1)->FieldTypeNameDebugString());
  } else {
    field_type = FieldTypeNameDebugString();
  }

  std::string label = StrCat(kLabelToName[this->label()], " ");

  // Label is omitted for maps, oneof, and plain proto3 fields.
  if (is_map() || real_containing_oneof() ||
      (is_optional() && !has_optional_keyword())) {
    label.clear();
  }

  SourceLocationCommentPrinter comment_printer(this, prefix,
                                               debug_string_options);
  comment_printer.AddPreComment(contents);

  strings::SubstituteAndAppend(
      contents, "$0$1$2 $3 = $4", prefix, label, field_type,
      type() == TYPE_GROUP ? message_type()->name() : name(), number());

  bool bracketed = false;
  if (has_default_value()) {
    bracketed = true;
    strings::SubstituteAndAppend(contents, " [default = $0",
                              DefaultValueAsString(true));
  }
  if (has_json_name_) {
    if (!bracketed) {
      bracketed = true;
      contents->append(" [");
    } else {
      contents->append(", ");
    }
    contents->append("json_name = \"");
    contents->append(CEscape(json_name()));
    contents->append("\"");
  }

  std::string formatted_options;
  if (FormatBracketedOptions(depth, options(), file()->pool(),
                             &formatted_options)) {
    contents->append(bracketed ? ", " : " [");
    bracketed = true;
    contents->append(formatted_options);
  }

  if (bracketed) {
    contents->append("]");
  }

  if (type() == TYPE_GROUP) {
    if (debug_string_options.elide_group_body) {
      contents->append(" { ... };\n");
    } else {
      message_type()->DebugString(depth, contents, debug_string_options,
                                  /* include_opening_clause */ false);
    }
  } else {
    contents->append(";\n");
  }

  comment_printer.AddPostComment(contents);
}

std::string OneofDescriptor::DebugString() const {
  DebugStringOptions options;  // default values
  return DebugStringWithOptions(options);
}

std::string OneofDescriptor::DebugStringWithOptions(
    const DebugStringOptions& options) const {
  std::string contents;
  DebugString(0, &contents, options);
  return contents;
}

void OneofDescriptor::DebugString(
    int depth, std::string* contents,
    const DebugStringOptions& debug_string_options) const {
  std::string prefix(depth * 2, ' ');
  ++depth;
  SourceLocationCommentPrinter comment_printer(this, prefix,
                                               debug_string_options);
  comment_printer.AddPreComment(contents);
  strings::SubstituteAndAppend(contents, "$0oneof $1 {", prefix, name());

  FormatLineOptions(depth, options(), containing_type()->file()->pool(),
                    contents);

  if (debug_string_options.elide_oneof_body) {
    contents->append(" ... }\n");
  } else {
    contents->append("\n");
    for (int i = 0; i < field_count(); i++) {
      field(i)->DebugString(depth, contents, debug_string_options);
    }
    strings::SubstituteAndAppend(contents, "$0}\n", prefix);
  }
  comment_printer.AddPostComment(contents);
}

std::string EnumDescriptor::DebugString() const {
  DebugStringOptions options;  // default values
  return DebugStringWithOptions(options);
}

std::string EnumDescriptor::DebugStringWithOptions(
    const DebugStringOptions& options) const {
  std::string contents;
  DebugString(0, &contents, options);
  return contents;
}

void EnumDescriptor::DebugString(
    int depth, std::string* contents,
    const DebugStringOptions& debug_string_options) const {
  std::string prefix(depth * 2, ' ');
  ++depth;

  SourceLocationCommentPrinter comment_printer(this, prefix,
                                               debug_string_options);
  comment_printer.AddPreComment(contents);

  strings::SubstituteAndAppend(contents, "$0enum $1 {\n", prefix, name());

  FormatLineOptions(depth, options(), file()->pool(), contents);

  for (int i = 0; i < value_count(); i++) {
    value(i)->DebugString(depth, contents, debug_string_options);
  }

  if (reserved_range_count() > 0) {
    strings::SubstituteAndAppend(contents, "$0  reserved ", prefix);
    for (int i = 0; i < reserved_range_count(); i++) {
      const EnumDescriptor::ReservedRange* range = reserved_range(i);
      if (range->end == range->start) {
        strings::SubstituteAndAppend(contents, "$0, ", range->start);
      } else if (range->end == INT_MAX) {
        strings::SubstituteAndAppend(contents, "$0 to max, ", range->start);
      } else {
        strings::SubstituteAndAppend(contents, "$0 to $1, ", range->start,
                                  range->end);
      }
    }
    contents->replace(contents->size() - 2, 2, ";\n");
  }

  if (reserved_name_count() > 0) {
    strings::SubstituteAndAppend(contents, "$0  reserved ", prefix);
    for (int i = 0; i < reserved_name_count(); i++) {
      strings::SubstituteAndAppend(contents, "\"$0\", ",
                                CEscape(reserved_name(i)));
    }
    contents->replace(contents->size() - 2, 2, ";\n");
  }

  strings::SubstituteAndAppend(contents, "$0}\n", prefix);

  comment_printer.AddPostComment(contents);
}

std::string EnumValueDescriptor::DebugString() const {
  DebugStringOptions options;  // default values
  return DebugStringWithOptions(options);
}

std::string EnumValueDescriptor::DebugStringWithOptions(
    const DebugStringOptions& options) const {
  std::string contents;
  DebugString(0, &contents, options);
  return contents;
}

void EnumValueDescriptor::DebugString(
    int depth, std::string* contents,
    const DebugStringOptions& debug_string_options) const {
  std::string prefix(depth * 2, ' ');

  SourceLocationCommentPrinter comment_printer(this, prefix,
                                               debug_string_options);
  comment_printer.AddPreComment(contents);

  strings::SubstituteAndAppend(contents, "$0$1 = $2", prefix, name(), number());

  std::string formatted_options;
  if (FormatBracketedOptions(depth, options(), type()->file()->pool(),
                             &formatted_options)) {
    strings::SubstituteAndAppend(contents, " [$0]", formatted_options);
  }
  contents->append(";\n");

  comment_printer.AddPostComment(contents);
}

std::string ServiceDescriptor::DebugString() const {
  DebugStringOptions options;  // default values
  return DebugStringWithOptions(options);
}

std::string ServiceDescriptor::DebugStringWithOptions(
    const DebugStringOptions& options) const {
  std::string contents;
  DebugString(&contents, options);
  return contents;
}

void ServiceDescriptor::DebugString(
    std::string* contents,
    const DebugStringOptions& debug_string_options) const {
  SourceLocationCommentPrinter comment_printer(this, /* prefix */ "",
                                               debug_string_options);
  comment_printer.AddPreComment(contents);

  strings::SubstituteAndAppend(contents, "service $0 {\n", name());

  FormatLineOptions(1, options(), file()->pool(), contents);

  for (int i = 0; i < method_count(); i++) {
    method(i)->DebugString(1, contents, debug_string_options);
  }

  contents->append("}\n");

  comment_printer.AddPostComment(contents);
}

std::string MethodDescriptor::DebugString() const {
  DebugStringOptions options;  // default values
  return DebugStringWithOptions(options);
}

std::string MethodDescriptor::DebugStringWithOptions(
    const DebugStringOptions& options) const {
  std::string contents;
  DebugString(0, &contents, options);
  return contents;
}

void MethodDescriptor::DebugString(
    int depth, std::string* contents,
    const DebugStringOptions& debug_string_options) const {
  std::string prefix(depth * 2, ' ');
  ++depth;

  SourceLocationCommentPrinter comment_printer(this, prefix,
                                               debug_string_options);
  comment_printer.AddPreComment(contents);

  strings::SubstituteAndAppend(
      contents, "$0rpc $1($4.$2) returns ($5.$3)", prefix, name(),
      input_type()->full_name(), output_type()->full_name(),
      client_streaming() ? "stream " : "", server_streaming() ? "stream " : "");

  std::string formatted_options;
  if (FormatLineOptions(depth, options(), service()->file()->pool(),
                        &formatted_options)) {
    strings::SubstituteAndAppend(contents, " {\n$0$1}\n", formatted_options,
                              prefix);
  } else {
    contents->append(";\n");
  }

  comment_printer.AddPostComment(contents);
}


// Location methods ===============================================

bool FileDescriptor::GetSourceLocation(const std::vector<int>& path,
                                       SourceLocation* out_location) const {
  GOOGLE_CHECK(out_location != nullptr);
  if (source_code_info_) {
    if (const SourceCodeInfo_Location* loc =
            tables_->GetSourceLocation(path, source_code_info_)) {
      const RepeatedField<int32_t>& span = loc->span();
      if (span.size() == 3 || span.size() == 4) {
        out_location->start_line = span.Get(0);
        out_location->start_column = span.Get(1);
        out_location->end_line = span.Get(span.size() == 3 ? 0 : 2);
        out_location->end_column = span.Get(span.size() - 1);

        out_location->leading_comments = loc->leading_comments();
        out_location->trailing_comments = loc->trailing_comments();
        out_location->leading_detached_comments.assign(
            loc->leading_detached_comments().begin(),
            loc->leading_detached_comments().end());
        return true;
      }
    }
  }
  return false;
}

bool FileDescriptor::GetSourceLocation(SourceLocation* out_location) const {
  std::vector<int> path;  // empty path for root FileDescriptor
  return GetSourceLocation(path, out_location);
}

bool FieldDescriptor::is_packed() const {
  if (!is_packable()) return false;
  if (file_->syntax() == FileDescriptor::SYNTAX_PROTO2) {
    return (options_ != nullptr) && options_->packed();
  } else {
    return options_ == nullptr || !options_->has_packed() || options_->packed();
  }
}

bool Descriptor::GetSourceLocation(SourceLocation* out_location) const {
  std::vector<int> path;
  GetLocationPath(&path);
  return file()->GetSourceLocation(path, out_location);
}

bool FieldDescriptor::GetSourceLocation(SourceLocation* out_location) const {
  std::vector<int> path;
  GetLocationPath(&path);
  return file()->GetSourceLocation(path, out_location);
}

bool OneofDescriptor::GetSourceLocation(SourceLocation* out_location) const {
  std::vector<int> path;
  GetLocationPath(&path);
  return containing_type()->file()->GetSourceLocation(path, out_location);
}

bool EnumDescriptor::GetSourceLocation(SourceLocation* out_location) const {
  std::vector<int> path;
  GetLocationPath(&path);
  return file()->GetSourceLocation(path, out_location);
}

bool MethodDescriptor::GetSourceLocation(SourceLocation* out_location) const {
  std::vector<int> path;
  GetLocationPath(&path);
  return service()->file()->GetSourceLocation(path, out_location);
}

bool ServiceDescriptor::GetSourceLocation(SourceLocation* out_location) const {
  std::vector<int> path;
  GetLocationPath(&path);
  return file()->GetSourceLocation(path, out_location);
}

bool EnumValueDescriptor::GetSourceLocation(
    SourceLocation* out_location) const {
  std::vector<int> path;
  GetLocationPath(&path);
  return type()->file()->GetSourceLocation(path, out_location);
}

void Descriptor::GetLocationPath(std::vector<int>* output) const {
  if (containing_type()) {
    containing_type()->GetLocationPath(output);
    output->push_back(DescriptorProto::kNestedTypeFieldNumber);
    output->push_back(index());
  } else {
    output->push_back(FileDescriptorProto::kMessageTypeFieldNumber);
    output->push_back(index());
  }
}

void FieldDescriptor::GetLocationPath(std::vector<int>* output) const {
  if (is_extension()) {
    if (extension_scope() == nullptr) {
      output->push_back(FileDescriptorProto::kExtensionFieldNumber);
      output->push_back(index());
    } else {
      extension_scope()->GetLocationPath(output);
      output->push_back(DescriptorProto::kExtensionFieldNumber);
      output->push_back(index());
    }
  } else {
    containing_type()->GetLocationPath(output);
    output->push_back(DescriptorProto::kFieldFieldNumber);
    output->push_back(index());
  }
}

void OneofDescriptor::GetLocationPath(std::vector<int>* output) const {
  containing_type()->GetLocationPath(output);
  output->push_back(DescriptorProto::kOneofDeclFieldNumber);
  output->push_back(index());
}

void EnumDescriptor::GetLocationPath(std::vector<int>* output) const {
  if (containing_type()) {
    containing_type()->GetLocationPath(output);
    output->push_back(DescriptorProto::kEnumTypeFieldNumber);
    output->push_back(index());
  } else {
    output->push_back(FileDescriptorProto::kEnumTypeFieldNumber);
    output->push_back(index());
  }
}

void EnumValueDescriptor::GetLocationPath(std::vector<int>* output) const {
  type()->GetLocationPath(output);
  output->push_back(EnumDescriptorProto::kValueFieldNumber);
  output->push_back(index());
}

void ServiceDescriptor::GetLocationPath(std::vector<int>* output) const {
  output->push_back(FileDescriptorProto::kServiceFieldNumber);
  output->push_back(index());
}

void MethodDescriptor::GetLocationPath(std::vector<int>* output) const {
  service()->GetLocationPath(output);
  output->push_back(ServiceDescriptorProto::kMethodFieldNumber);
  output->push_back(index());
}

// ===================================================================

namespace {

// Represents an options message to interpret. Extension names in the option
// name are resolved relative to name_scope. element_name and orig_opt are
// used only for error reporting (since the parser records locations against
// pointers in the original options, not the mutable copy). The Message must be
// one of the Options messages in descriptor.proto.
struct OptionsToInterpret {
  OptionsToInterpret(const std::string& ns, const std::string& el,
                     const std::vector<int>& path, const Message* orig_opt,
                     Message* opt)
      : name_scope(ns),
        element_name(el),
        element_path(path),
        original_options(orig_opt),
        options(opt) {}
  std::string name_scope;
  std::string element_name;
  std::vector<int> element_path;
  const Message* original_options;
  Message* options;
};

}  // namespace

class DescriptorBuilder {
 public:
  DescriptorBuilder(const DescriptorPool* pool, DescriptorPool::Tables* tables,
                    DescriptorPool::ErrorCollector* error_collector);
  ~DescriptorBuilder();

  const FileDescriptor* BuildFile(const FileDescriptorProto& proto);

 private:
  friend class OptionInterpreter;

  // Non-recursive part of BuildFile functionality.
  FileDescriptor* BuildFileImpl(const FileDescriptorProto& proto);

  const DescriptorPool* pool_;
  DescriptorPool::Tables* tables_;  // for convenience
  DescriptorPool::ErrorCollector* error_collector_;

  // As we build descriptors we store copies of the options messages in
  // them. We put pointers to those copies in this vector, as we build, so we
  // can later (after cross-linking) interpret those options.
  std::vector<OptionsToInterpret> options_to_interpret_;

  bool had_errors_;
  std::string filename_;
  FileDescriptor* file_;
  FileDescriptorTables* file_tables_;
  std::set<const FileDescriptor*> dependencies_;

  // unused_dependency_ is used to record the unused imported files.
  // Note: public import is not considered.
  std::set<const FileDescriptor*> unused_dependency_;

  // If LookupSymbol() finds a symbol that is in a file which is not a declared
  // dependency of this file, it will fail, but will set
  // possible_undeclared_dependency_ to point at that file.  This is only used
  // by AddNotDefinedError() to report a more useful error message.
  // possible_undeclared_dependency_name_ is the name of the symbol that was
  // actually found in possible_undeclared_dependency_, which may be a parent
  // of the symbol actually looked for.
  const FileDescriptor* possible_undeclared_dependency_;
  std::string possible_undeclared_dependency_name_;

  // If LookupSymbol() could resolve a symbol which is not defined,
  // record the resolved name.  This is only used by AddNotDefinedError()
  // to report a more useful error message.
  std::string undefine_resolved_name_;

  void AddError(const std::string& element_name, const Message& descriptor,
                DescriptorPool::ErrorCollector::ErrorLocation location,
                const std::string& error);
  void AddError(const std::string& element_name, const Message& descriptor,
                DescriptorPool::ErrorCollector::ErrorLocation location,
                const char* error);
  void AddRecursiveImportError(const FileDescriptorProto& proto, int from_here);
  void AddTwiceListedError(const FileDescriptorProto& proto, int index);
  void AddImportError(const FileDescriptorProto& proto, int index);

  // Adds an error indicating that undefined_symbol was not defined.  Must
  // only be called after LookupSymbol() fails.
  void AddNotDefinedError(
      const std::string& element_name, const Message& descriptor,
      DescriptorPool::ErrorCollector::ErrorLocation location,
      const std::string& undefined_symbol);

  void AddWarning(const std::string& element_name, const Message& descriptor,
                  DescriptorPool::ErrorCollector::ErrorLocation location,
                  const std::string& error);

  // Silly helper which determines if the given file is in the given package.
  // I.e., either file->package() == package_name or file->package() is a
  // nested package within package_name.
  bool IsInPackage(const FileDescriptor* file, const std::string& package_name);

  // Helper function which finds all public dependencies of the given file, and
  // stores the them in the dependencies_ set in the builder.
  void RecordPublicDependencies(const FileDescriptor* file);

  // Like tables_->FindSymbol(), but additionally:
  // - Search the pool's underlay if not found in tables_.
  // - Insure that the resulting Symbol is from one of the file's declared
  //   dependencies.
  Symbol FindSymbol(const std::string& name, bool build_it = true);

  // Like FindSymbol() but does not require that the symbol is in one of the
  // file's declared dependencies.
  Symbol FindSymbolNotEnforcingDeps(const std::string& name,
                                    bool build_it = true);

  // This implements the body of FindSymbolNotEnforcingDeps().
  Symbol FindSymbolNotEnforcingDepsHelper(const DescriptorPool* pool,
                                          const std::string& name,
                                          bool build_it = true);

  // Like FindSymbol(), but looks up the name relative to some other symbol
  // name.  This first searches siblings of relative_to, then siblings of its
  // parents, etc.  For example, LookupSymbol("foo.bar", "baz.qux.corge") makes
  // the following calls, returning the first non-null result:
  // FindSymbol("baz.qux.foo.bar"), FindSymbol("baz.foo.bar"),
  // FindSymbol("foo.bar").  If AllowUnknownDependencies() has been called
  // on the DescriptorPool, this will generate a placeholder type if
  // the name is not found (unless the name itself is malformed).  The
  // placeholder_type parameter indicates what kind of placeholder should be
  // constructed in this case.  The resolve_mode parameter determines whether
  // any symbol is returned, or only symbols that are types.  Note, however,
  // that LookupSymbol may still return a non-type symbol in LOOKUP_TYPES mode,
  // if it believes that's all it could refer to.  The caller should always
  // check that it receives the type of symbol it was expecting.
  enum ResolveMode { LOOKUP_ALL, LOOKUP_TYPES };
  Symbol LookupSymbol(const std::string& name, const std::string& relative_to,
                      DescriptorPool::PlaceholderType placeholder_type =
                          DescriptorPool::PLACEHOLDER_MESSAGE,
                      ResolveMode resolve_mode = LOOKUP_ALL,
                      bool build_it = true);

  // Like LookupSymbol() but will not return a placeholder even if
  // AllowUnknownDependencies() has been used.
  Symbol LookupSymbolNoPlaceholder(const std::string& name,
                                   const std::string& relative_to,
                                   ResolveMode resolve_mode = LOOKUP_ALL,
                                   bool build_it = true);

  // Calls tables_->AddSymbol() and records an error if it fails.  Returns
  // true if successful or false if failed, though most callers can ignore
  // the return value since an error has already been recorded.
  bool AddSymbol(const std::string& full_name, const void* parent,
                 const std::string& name, const Message& proto, Symbol symbol);

  // Like AddSymbol(), but succeeds if the symbol is already defined as long
  // as the existing definition is also a package (because it's OK to define
  // the same package in two different files).  Also adds all parents of the
  // package to the symbol table (e.g. AddPackage("foo.bar", ...) will add
  // "foo.bar" and "foo" to the table).
  void AddPackage(const std::string& name, const Message& proto,
                  FileDescriptor* file);

  // Checks that the symbol name contains only alphanumeric characters and
  // underscores.  Records an error otherwise.
  void ValidateSymbolName(const std::string& name, const std::string& full_name,
                          const Message& proto);

  // Used by BUILD_ARRAY macro (below) to avoid having to have the type
  // specified as a macro parameter.
  template <typename Type>
  inline void AllocateArray(int size, Type** output) {
    *output = tables_->AllocateArray<Type>(size);
  }

  // Allocates a copy of orig_options in tables_ and stores it in the
  // descriptor. Remembers its uninterpreted options, to be interpreted
  // later. DescriptorT must be one of the Descriptor messages from
  // descriptor.proto.
  template <class DescriptorT>
  void AllocateOptions(const typename DescriptorT::OptionsType& orig_options,
                       DescriptorT* descriptor, int options_field_tag,
                       const std::string& option_name);
  // Specialization for FileOptions.
  void AllocateOptions(const FileOptions& orig_options,
                       FileDescriptor* descriptor);

  // Implementation for AllocateOptions(). Don't call this directly.
  template <class DescriptorT>
  void AllocateOptionsImpl(
      const std::string& name_scope, const std::string& element_name,
      const typename DescriptorT::OptionsType& orig_options,
      DescriptorT* descriptor, const std::vector<int>& options_path,
      const std::string& option_name);

  // Allocates an array of two strings, the first one is a copy of `proto_name`,
  // and the second one is the full name.
  // Full proto name is "scope.proto_name" if scope is non-empty and
  // "proto_name" otherwise.
  const std::string* AllocateNameStrings(const std::string& scope,
                                         const std::string& proto_name);

  // These methods all have the same signature for the sake of the BUILD_ARRAY
  // macro, below.
  void BuildMessage(const DescriptorProto& proto, const Descriptor* parent,
                    Descriptor* result);
  void BuildFieldOrExtension(const FieldDescriptorProto& proto,
                             Descriptor* parent, FieldDescriptor* result,
                             bool is_extension);
  void BuildField(const FieldDescriptorProto& proto, Descriptor* parent,
                  FieldDescriptor* result) {
    BuildFieldOrExtension(proto, parent, result, false);
  }
  void BuildExtension(const FieldDescriptorProto& proto, Descriptor* parent,
                      FieldDescriptor* result) {
    BuildFieldOrExtension(proto, parent, result, true);
  }
  void BuildExtensionRange(const DescriptorProto::ExtensionRange& proto,
                           const Descriptor* parent,
                           Descriptor::ExtensionRange* result);
  void BuildReservedRange(const DescriptorProto::ReservedRange& proto,
                          const Descriptor* parent,
                          Descriptor::ReservedRange* result);
  void BuildReservedRange(const EnumDescriptorProto::EnumReservedRange& proto,
                          const EnumDescriptor* parent,
                          EnumDescriptor::ReservedRange* result);
  void BuildOneof(const OneofDescriptorProto& proto, Descriptor* parent,
                  OneofDescriptor* result);
  void CheckEnumValueUniqueness(const EnumDescriptorProto& proto,
                                const EnumDescriptor* result);
  void BuildEnum(const EnumDescriptorProto& proto, const Descriptor* parent,
                 EnumDescriptor* result);
  void BuildEnumValue(const EnumValueDescriptorProto& proto,
                      const EnumDescriptor* parent,
                      EnumValueDescriptor* result);
  void BuildService(const ServiceDescriptorProto& proto, const void* dummy,
                    ServiceDescriptor* result);
  void BuildMethod(const MethodDescriptorProto& proto,
                   const ServiceDescriptor* parent, MethodDescriptor* result);

  void LogUnusedDependency(const FileDescriptorProto& proto,
                           const FileDescriptor* result);

  // Must be run only after building.
  //
  // NOTE: Options will not be available during cross-linking, as they
  // have not yet been interpreted. Defer any handling of options to the
  // Validate*Options methods.
  void CrossLinkFile(FileDescriptor* file, const FileDescriptorProto& proto);
  void CrossLinkMessage(Descriptor* message, const DescriptorProto& proto);
  void CrossLinkField(FieldDescriptor* field,
                      const FieldDescriptorProto& proto);
  void CrossLinkExtensionRange(Descriptor::ExtensionRange* range,
                               const DescriptorProto::ExtensionRange& proto);
  void CrossLinkEnum(EnumDescriptor* enum_type,
                     const EnumDescriptorProto& proto);
  void CrossLinkEnumValue(EnumValueDescriptor* enum_value,
                          const EnumValueDescriptorProto& proto);
  void CrossLinkService(ServiceDescriptor* service,
                        const ServiceDescriptorProto& proto);
  void CrossLinkMethod(MethodDescriptor* method,
                       const MethodDescriptorProto& proto);

  // Must be run only after cross-linking.
  void InterpretOptions();

  // A helper class for interpreting options.
  class OptionInterpreter {
   public:
    // Creates an interpreter that operates in the context of the pool of the
    // specified builder, which must not be nullptr. We don't take ownership of
    // the builder.
    explicit OptionInterpreter(DescriptorBuilder* builder);

    ~OptionInterpreter();

    // Interprets the uninterpreted options in the specified Options message.
    // On error, calls AddError() on the underlying builder and returns false.
    // Otherwise returns true.
    bool InterpretOptions(OptionsToInterpret* options_to_interpret);

    // Updates the given source code info by re-writing uninterpreted option
    // locations to refer to the corresponding interpreted option.
    void UpdateSourceCodeInfo(SourceCodeInfo* info);

    class AggregateOptionFinder;

   private:
    // Interprets uninterpreted_option_ on the specified message, which
    // must be the mutable copy of the original options message to which
    // uninterpreted_option_ belongs. The given src_path is the source
    // location path to the uninterpreted option, and options_path is the
    // source location path to the options message. The location paths are
    // recorded and then used in UpdateSourceCodeInfo.
    bool InterpretSingleOption(Message* options,
                               const std::vector<int>& src_path,
                               const std::vector<int>& options_path);

    // Adds the uninterpreted_option to the given options message verbatim.
    // Used when AllowUnknownDependencies() is in effect and we can't find
    // the option's definition.
    void AddWithoutInterpreting(const UninterpretedOption& uninterpreted_option,
                                Message* options);

    // A recursive helper function that drills into the intermediate fields
    // in unknown_fields to check if field innermost_field is set on the
    // innermost message. Returns false and sets an error if so.
    bool ExamineIfOptionIsSet(
        std::vector<const FieldDescriptor*>::const_iterator
            intermediate_fields_iter,
        std::vector<const FieldDescriptor*>::const_iterator
            intermediate_fields_end,
        const FieldDescriptor* innermost_field,
        const std::string& debug_msg_name,
        const UnknownFieldSet& unknown_fields);

    // Validates the value for the option field of the currently interpreted
    // option and then sets it on the unknown_field.
    bool SetOptionValue(const FieldDescriptor* option_field,
                        UnknownFieldSet* unknown_fields);

    // Parses an aggregate value for a CPPTYPE_MESSAGE option and
    // saves it into *unknown_fields.
    bool SetAggregateOption(const FieldDescriptor* option_field,
                            UnknownFieldSet* unknown_fields);

    // Convenience functions to set an int field the right way, depending on
    // its wire type (a single int CppType can represent multiple wire types).
    void SetInt32(int number, int32_t value, FieldDescriptor::Type type,
                  UnknownFieldSet* unknown_fields);
    void SetInt64(int number, int64_t value, FieldDescriptor::Type type,
                  UnknownFieldSet* unknown_fields);
    void SetUInt32(int number, uint32_t value, FieldDescriptor::Type type,
                   UnknownFieldSet* unknown_fields);
    void SetUInt64(int number, uint64_t value, FieldDescriptor::Type type,
                   UnknownFieldSet* unknown_fields);

    // A helper function that adds an error at the specified location of the
    // option we're currently interpreting, and returns false.
    bool AddOptionError(DescriptorPool::ErrorCollector::ErrorLocation location,
                        const std::string& msg) {
      builder_->AddError(options_to_interpret_->element_name,
                         *uninterpreted_option_, location, msg);
      return false;
    }

    // A helper function that adds an error at the location of the option name
    // and returns false.
    bool AddNameError(const std::string& msg) {
#ifdef PROTOBUF_INTERNAL_IGNORE_FIELD_NAME_ERRORS_
      return true;
#else   // PROTOBUF_INTERNAL_IGNORE_FIELD_NAME_ERRORS_
      return AddOptionError(DescriptorPool::ErrorCollector::OPTION_NAME, msg);
#endif  // PROTOBUF_INTERNAL_IGNORE_FIELD_NAME_ERRORS_
    }

    // A helper function that adds an error at the location of the option name
    // and returns false.
    bool AddValueError(const std::string& msg) {
      return AddOptionError(DescriptorPool::ErrorCollector::OPTION_VALUE, msg);
    }

    // We interpret against this builder's pool. Is never nullptr. We don't own
    // this pointer.
    DescriptorBuilder* builder_;

    // The options we're currently interpreting, or nullptr if we're not in a
    // call to InterpretOptions.
    const OptionsToInterpret* options_to_interpret_;

    // The option we're currently interpreting within options_to_interpret_, or
    // nullptr if we're not in a call to InterpretOptions(). This points to a
    // submessage of the original option, not the mutable copy. Therefore we
    // can use it to find locations recorded by the parser.
    const UninterpretedOption* uninterpreted_option_;

    // This maps the element path of uninterpreted options to the element path
    // of the resulting interpreted option. This is used to modify a file's
    // source code info to account for option interpretation.
    std::map<std::vector<int>, std::vector<int>> interpreted_paths_;

    // This maps the path to a repeated option field to the known number of
    // elements the field contains. This is used to track the compute the
    // index portion of the element path when interpreting a single option.
    std::map<std::vector<int>, int> repeated_option_counts_;

    // Factory used to create the dynamic messages we need to parse
    // any aggregate option values we encounter.
    DynamicMessageFactory dynamic_factory_;

    GOOGLE_DISALLOW_EVIL_CONSTRUCTORS(OptionInterpreter);
  };

  // Work-around for broken compilers:  According to the C++ standard,
  // OptionInterpreter should have access to the private members of any class
  // which has declared DescriptorBuilder as a friend.  Unfortunately some old
  // versions of GCC and other compilers do not implement this correctly.  So,
  // we have to have these intermediate methods to provide access.  We also
  // redundantly declare OptionInterpreter a friend just to make things extra
  // clear for these bad compilers.
  friend class OptionInterpreter;
  friend class OptionInterpreter::AggregateOptionFinder;

  static inline bool get_allow_unknown(const DescriptorPool* pool) {
    return pool->allow_unknown_;
  }
  static inline bool get_enforce_weak(const DescriptorPool* pool) {
    return pool->enforce_weak_;
  }
  static inline bool get_is_placeholder(const Descriptor* descriptor) {
    return descriptor != nullptr && descriptor->is_placeholder_;
  }
  static inline void assert_mutex_held(const DescriptorPool* pool) {
    if (pool->mutex_ != nullptr) {
      pool->mutex_->AssertHeld();
    }
  }

  // Must be run only after options have been interpreted.
  //
  // NOTE: Validation code must only reference the options in the mutable
  // descriptors, which are the ones that have been interpreted. The const
  // proto references are passed in only so they can be provided to calls to
  // AddError(). Do not look at their options, which have not been interpreted.
  void ValidateFileOptions(FileDescriptor* file,
                           const FileDescriptorProto& proto);
  void ValidateMessageOptions(Descriptor* message,
                              const DescriptorProto& proto);
  void ValidateFieldOptions(FieldDescriptor* field,
                            const FieldDescriptorProto& proto);
  void ValidateEnumOptions(EnumDescriptor* enm,
                           const EnumDescriptorProto& proto);
  void ValidateEnumValueOptions(EnumValueDescriptor* enum_value,
                                const EnumValueDescriptorProto& proto);
  void ValidateExtensionRangeOptions(
      const std::string& full_name, Descriptor::ExtensionRange* extension_range,
      const DescriptorProto_ExtensionRange& proto);
  void ValidateServiceOptions(ServiceDescriptor* service,
                              const ServiceDescriptorProto& proto);
  void ValidateMethodOptions(MethodDescriptor* method,
                             const MethodDescriptorProto& proto);
  void ValidateProto3(FileDescriptor* file, const FileDescriptorProto& proto);
  void ValidateProto3Message(Descriptor* message, const DescriptorProto& proto);
  void ValidateProto3Field(FieldDescriptor* field,
                           const FieldDescriptorProto& proto);
  void ValidateProto3Enum(EnumDescriptor* enm,
                          const EnumDescriptorProto& proto);

  // Returns true if the map entry message is compatible with the
  // auto-generated entry message from map fields syntax.
  bool ValidateMapEntry(FieldDescriptor* field,
                        const FieldDescriptorProto& proto);

  // Recursively detects naming conflicts with map entry types for a
  // better error message.
  void DetectMapConflicts(const Descriptor* message,
                          const DescriptorProto& proto);

  void ValidateJSType(FieldDescriptor* field,
                      const FieldDescriptorProto& proto);
};

const FileDescriptor* DescriptorPool::BuildFile(
    const FileDescriptorProto& proto) {
  GOOGLE_CHECK(fallback_database_ == nullptr)
      << "Cannot call BuildFile on a DescriptorPool that uses a "
         "DescriptorDatabase.  You must instead find a way to get your file "
         "into the underlying database.";
  GOOGLE_CHECK(mutex_ == nullptr);  // Implied by the above GOOGLE_CHECK.
  tables_->known_bad_symbols_.clear();
  tables_->known_bad_files_.clear();
  return DescriptorBuilder(this, tables_.get(), nullptr).BuildFile(proto);
}

const FileDescriptor* DescriptorPool::BuildFileCollectingErrors(
    const FileDescriptorProto& proto, ErrorCollector* error_collector) {
  GOOGLE_CHECK(fallback_database_ == nullptr)
      << "Cannot call BuildFile on a DescriptorPool that uses a "
         "DescriptorDatabase.  You must instead find a way to get your file "
         "into the underlying database.";
  GOOGLE_CHECK(mutex_ == nullptr);  // Implied by the above GOOGLE_CHECK.
  tables_->known_bad_symbols_.clear();
  tables_->known_bad_files_.clear();
  return DescriptorBuilder(this, tables_.get(), error_collector)
      .BuildFile(proto);
}

const FileDescriptor* DescriptorPool::BuildFileFromDatabase(
    const FileDescriptorProto& proto) const {
  mutex_->AssertHeld();
  if (tables_->known_bad_files_.count(proto.name()) > 0) {
    return nullptr;
  }
  const FileDescriptor* result =
      DescriptorBuilder(this, tables_.get(), default_error_collector_)
          .BuildFile(proto);
  if (result == nullptr) {
    tables_->known_bad_files_.insert(proto.name());
  }
  return result;
}

DescriptorBuilder::DescriptorBuilder(
    const DescriptorPool* pool, DescriptorPool::Tables* tables,
    DescriptorPool::ErrorCollector* error_collector)
    : pool_(pool),
      tables_(tables),
      error_collector_(error_collector),
      had_errors_(false),
      possible_undeclared_dependency_(nullptr),
      undefine_resolved_name_("") {}

DescriptorBuilder::~DescriptorBuilder() {}

void DescriptorBuilder::AddError(
    const std::string& element_name, const Message& descriptor,
    DescriptorPool::ErrorCollector::ErrorLocation location,
    const std::string& error) {
  if (error_collector_ == nullptr) {
    if (!had_errors_) {
      GOOGLE_LOG(ERROR) << "Invalid proto descriptor for file \"" << filename_
                 << "\":";
    }
    GOOGLE_LOG(ERROR) << "  " << element_name << ": " << error;
  } else {
    error_collector_->AddError(filename_, element_name, &descriptor, location,
                               error);
  }
  had_errors_ = true;
}

void DescriptorBuilder::AddError(
    const std::string& element_name, const Message& descriptor,
    DescriptorPool::ErrorCollector::ErrorLocation location, const char* error) {
  AddError(element_name, descriptor, location, std::string(error));
}

void DescriptorBuilder::AddNotDefinedError(
    const std::string& element_name, const Message& descriptor,
    DescriptorPool::ErrorCollector::ErrorLocation location,
    const std::string& undefined_symbol) {
  if (possible_undeclared_dependency_ == nullptr &&
      undefine_resolved_name_.empty()) {
    AddError(element_name, descriptor, location,
             "\"" + undefined_symbol + "\" is not defined.");
  } else {
    if (possible_undeclared_dependency_ != nullptr) {
      AddError(element_name, descriptor, location,
               "\"" + possible_undeclared_dependency_name_ +
                   "\" seems to be defined in \"" +
                   possible_undeclared_dependency_->name() +
                   "\", which is not "
                   "imported by \"" +
                   filename_ +
                   "\".  To use it here, please "
                   "add the necessary import.");
    }
    if (!undefine_resolved_name_.empty()) {
      AddError(element_name, descriptor, location,
               "\"" + undefined_symbol + "\" is resolved to \"" +
                   undefine_resolved_name_ +
                   "\", which is not defined. "
                   "The innermost scope is searched first in name resolution. "
                   "Consider using a leading '.'(i.e., \"." +
                   undefined_symbol + "\") to start from the outermost scope.");
    }
  }
}

void DescriptorBuilder::AddWarning(
    const std::string& element_name, const Message& descriptor,
    DescriptorPool::ErrorCollector::ErrorLocation location,
    const std::string& error) {
  if (error_collector_ == nullptr) {
    GOOGLE_LOG(WARNING) << filename_ << " " << element_name << ": " << error;
  } else {
    error_collector_->AddWarning(filename_, element_name, &descriptor, location,
                                 error);
  }
}

bool DescriptorBuilder::IsInPackage(const FileDescriptor* file,
                                    const std::string& package_name) {
  return HasPrefixString(file->package(), package_name) &&
         (file->package().size() == package_name.size() ||
          file->package()[package_name.size()] == '.');
}

void DescriptorBuilder::RecordPublicDependencies(const FileDescriptor* file) {
  if (file == nullptr || !dependencies_.insert(file).second) return;
  for (int i = 0; file != nullptr && i < file->public_dependency_count(); i++) {
    RecordPublicDependencies(file->public_dependency(i));
  }
}

Symbol DescriptorBuilder::FindSymbolNotEnforcingDepsHelper(
    const DescriptorPool* pool, const std::string& name, bool build_it) {
  // If we are looking at an underlay, we must lock its mutex_, since we are
  // accessing the underlay's tables_ directly.
  MutexLockMaybe lock((pool == pool_) ? nullptr : pool->mutex_);

  Symbol result = pool->tables_->FindSymbol(name);
  if (result.IsNull() && pool->underlay_ != nullptr) {
    // Symbol not found; check the underlay.
    result = FindSymbolNotEnforcingDepsHelper(pool->underlay_, name);
  }

  if (result.IsNull()) {
    // With lazily_build_dependencies_, a symbol lookup at cross link time is
    // not guaranteed to be successful. In most cases, build_it will be false,
    // which intentionally prevents us from building an import until it's
    // actually needed. In some cases, like registering an extension, we want
    // to build the file containing the symbol, and build_it will be set.
    // Also, build_it will be true when !lazily_build_dependencies_, to provide
    // better error reporting of missing dependencies.
    if (build_it && pool->TryFindSymbolInFallbackDatabase(name)) {
      result = pool->tables_->FindSymbol(name);
    }
  }

  return result;
}

Symbol DescriptorBuilder::FindSymbolNotEnforcingDeps(const std::string& name,
                                                     bool build_it) {
  Symbol result = FindSymbolNotEnforcingDepsHelper(pool_, name, build_it);
  // Only find symbols which were defined in this file or one of its
  // dependencies.
  const FileDescriptor* file = result.GetFile();
  if (file == file_ || dependencies_.count(file) > 0) {
    unused_dependency_.erase(file);
  }
  return result;
}

Symbol DescriptorBuilder::FindSymbol(const std::string& name, bool build_it) {
  Symbol result = FindSymbolNotEnforcingDeps(name, build_it);

  if (result.IsNull()) return result;

  if (!pool_->enforce_dependencies_) {
    // Hack for CompilerUpgrader, and also used for lazily_build_dependencies_
    return result;
  }

  // Only find symbols which were defined in this file or one of its
  // dependencies.
  const FileDescriptor* file = result.GetFile();
  if (file == file_ || dependencies_.count(file) > 0) {
    return result;
  }

  if (result.type() == Symbol::PACKAGE) {
    // Arg, this is overcomplicated.  The symbol is a package name.  It could
    // be that the package was defined in multiple files.  result.GetFile()
    // returns the first file we saw that used this package.  We've determined
    // that that file is not a direct dependency of the file we are currently
    // building, but it could be that some other file which *is* a direct
    // dependency also defines the same package.  We can't really rule out this
    // symbol unless none of the dependencies define it.
    if (IsInPackage(file_, name)) return result;
    for (std::set<const FileDescriptor*>::const_iterator it =
             dependencies_.begin();
         it != dependencies_.end(); ++it) {
      // Note:  A dependency may be nullptr if it was not found or had errors.
      if (*it != nullptr && IsInPackage(*it, name)) return result;
    }
  }

  possible_undeclared_dependency_ = file;
  possible_undeclared_dependency_name_ = name;
  return kNullSymbol;
}

Symbol DescriptorBuilder::LookupSymbolNoPlaceholder(
    const std::string& name, const std::string& relative_to,
    ResolveMode resolve_mode, bool build_it) {
  possible_undeclared_dependency_ = nullptr;
  undefine_resolved_name_.clear();

  if (!name.empty() && name[0] == '.') {
    // Fully-qualified name.
    return FindSymbol(name.substr(1), build_it);
  }

  // If name is something like "Foo.Bar.baz", and symbols named "Foo" are
  // defined in multiple parent scopes, we only want to find "Bar.baz" in the
  // innermost one.  E.g., the following should produce an error:
  //   message Bar { message Baz {} }
  //   message Foo {
  //     message Bar {
  //     }
  //     optional Bar.Baz baz = 1;
  //   }
  // So, we look for just "Foo" first, then look for "Bar.baz" within it if
  // found.
  std::string::size_type name_dot_pos = name.find_first_of('.');
  std::string first_part_of_name;
  if (name_dot_pos == std::string::npos) {
    first_part_of_name = name;
  } else {
    first_part_of_name = name.substr(0, name_dot_pos);
  }

  std::string scope_to_try(relative_to);

  while (true) {
    // Chop off the last component of the scope.
    std::string::size_type dot_pos = scope_to_try.find_last_of('.');
    if (dot_pos == std::string::npos) {
      return FindSymbol(name, build_it);
    } else {
      scope_to_try.erase(dot_pos);
    }

    // Append ".first_part_of_name" and try to find.
    std::string::size_type old_size = scope_to_try.size();
    scope_to_try.append(1, '.');
    scope_to_try.append(first_part_of_name);
    Symbol result = FindSymbol(scope_to_try, build_it);
    if (!result.IsNull()) {
      if (first_part_of_name.size() < name.size()) {
        // name is a compound symbol, of which we only found the first part.
        // Now try to look up the rest of it.
        if (result.IsAggregate()) {
          scope_to_try.append(name, first_part_of_name.size(),
                              name.size() - first_part_of_name.size());
          result = FindSymbol(scope_to_try, build_it);
          if (result.IsNull()) {
            undefine_resolved_name_ = scope_to_try;
          }
          return result;
        } else {
          // We found a symbol but it's not an aggregate.  Continue the loop.
        }
      } else {
        if (resolve_mode == LOOKUP_TYPES && !result.IsType()) {
          // We found a symbol but it's not a type.  Continue the loop.
        } else {
          return result;
        }
      }
    }

    // Not found.  Remove the name so we can try again.
    scope_to_try.erase(old_size);
  }
}

Symbol DescriptorBuilder::LookupSymbol(
    const std::string& name, const std::string& relative_to,
    DescriptorPool::PlaceholderType placeholder_type, ResolveMode resolve_mode,
    bool build_it) {
  Symbol result =
      LookupSymbolNoPlaceholder(name, relative_to, resolve_mode, build_it);
  if (result.IsNull() && pool_->allow_unknown_) {
    // Not found, but AllowUnknownDependencies() is enabled.  Return a
    // placeholder instead.
    result = pool_->NewPlaceholderWithMutexHeld(name, placeholder_type);
  }
  return result;
}

static bool ValidateQualifiedName(StringPiece name) {
  bool last_was_period = false;

  for (char character : name) {
    // I don't trust isalnum() due to locales.  :(
    if (('a' <= character && character <= 'z') ||
        ('A' <= character && character <= 'Z') ||
        ('0' <= character && character <= '9') || (character == '_')) {
      last_was_period = false;
    } else if (character == '.') {
      if (last_was_period) return false;
      last_was_period = true;
    } else {
      return false;
    }
  }

  return !name.empty() && !last_was_period;
}

Symbol DescriptorPool::NewPlaceholder(StringPiece name,
                                      PlaceholderType placeholder_type) const {
  MutexLockMaybe lock(mutex_);
  return NewPlaceholderWithMutexHeld(name, placeholder_type);
}

Symbol DescriptorPool::NewPlaceholderWithMutexHeld(
    StringPiece name, PlaceholderType placeholder_type) const {
  if (mutex_) {
    mutex_->AssertHeld();
  }
  // Compute names.
  StringPiece placeholder_full_name;
  StringPiece placeholder_name;
  const std::string* placeholder_package;

  if (!ValidateQualifiedName(name)) return kNullSymbol;
  if (name[0] == '.') {
    // Fully-qualified.
    placeholder_full_name = name.substr(1);
  } else {
    placeholder_full_name = name;
  }

  std::string::size_type dotpos = placeholder_full_name.find_last_of('.');
  if (dotpos != std::string::npos) {
    placeholder_package =
        tables_->AllocateString(placeholder_full_name.substr(0, dotpos));
    placeholder_name = placeholder_full_name.substr(dotpos + 1);
  } else {
    placeholder_package = &internal::GetEmptyString();
    placeholder_name = placeholder_full_name;
  }

  // Create the placeholders.
  FileDescriptor* placeholder_file = NewPlaceholderFileWithMutexHeld(
      StrCat(placeholder_full_name, ".placeholder.proto"));
  placeholder_file->package_ = placeholder_package;

  if (placeholder_type == PLACEHOLDER_ENUM) {
    placeholder_file->enum_type_count_ = 1;
    placeholder_file->enum_types_ = tables_->AllocateArray<EnumDescriptor>(1);

    EnumDescriptor* placeholder_enum = &placeholder_file->enum_types_[0];
    memset(static_cast<void*>(placeholder_enum), 0, sizeof(*placeholder_enum));

    placeholder_enum->all_names_ =
        tables_->AllocateStringArray(placeholder_name, placeholder_full_name);
    placeholder_enum->file_ = placeholder_file;
    placeholder_enum->options_ = &EnumOptions::default_instance();
    placeholder_enum->is_placeholder_ = true;
    placeholder_enum->is_unqualified_placeholder_ = (name[0] != '.');

    // Enums must have at least one value.
    placeholder_enum->value_count_ = 1;
    placeholder_enum->values_ = tables_->AllocateArray<EnumValueDescriptor>(1);

    EnumValueDescriptor* placeholder_value = &placeholder_enum->values_[0];
    memset(static_cast<void*>(placeholder_value), 0,
           sizeof(*placeholder_value));

    // Note that enum value names are siblings of their type, not children.
    placeholder_value->all_names_ = tables_->AllocateStringArray(
        "PLACEHOLDER_VALUE", placeholder_package->empty()
                                 ? "PLACEHOLDER_VALUE"
                                 : *placeholder_package + ".PLACEHOLDER_VALUE");

    placeholder_value->number_ = 0;
    placeholder_value->type_ = placeholder_enum;
    placeholder_value->options_ = &EnumValueOptions::default_instance();

    return Symbol(placeholder_enum);
  } else {
    placeholder_file->message_type_count_ = 1;
    placeholder_file->message_types_ = tables_->AllocateArray<Descriptor>(1);

    Descriptor* placeholder_message = &placeholder_file->message_types_[0];
    memset(static_cast<void*>(placeholder_message), 0,
           sizeof(*placeholder_message));

    placeholder_message->all_names_ =
        tables_->AllocateStringArray(placeholder_name, placeholder_full_name);
    placeholder_message->file_ = placeholder_file;
    placeholder_message->options_ = &MessageOptions::default_instance();
    placeholder_message->is_placeholder_ = true;
    placeholder_message->is_unqualified_placeholder_ = (name[0] != '.');

    if (placeholder_type == PLACEHOLDER_EXTENDABLE_MESSAGE) {
      placeholder_message->extension_range_count_ = 1;
      placeholder_message->extension_ranges_ =
          tables_->AllocateArray<Descriptor::ExtensionRange>(1);
      placeholder_message->extension_ranges_->start = 1;
      // kMaxNumber + 1 because ExtensionRange::end is exclusive.
      placeholder_message->extension_ranges_->end =
          FieldDescriptor::kMaxNumber + 1;
      placeholder_message->extension_ranges_->options_ = nullptr;
    }

    return Symbol(placeholder_message);
  }
}

FileDescriptor* DescriptorPool::NewPlaceholderFile(
    StringPiece name) const {
  MutexLockMaybe lock(mutex_);
  return NewPlaceholderFileWithMutexHeld(name);
}

FileDescriptor* DescriptorPool::NewPlaceholderFileWithMutexHeld(
    StringPiece name) const {
  if (mutex_) {
    mutex_->AssertHeld();
  }
  FileDescriptor* placeholder = tables_->Allocate<FileDescriptor>();
  memset(static_cast<void*>(placeholder), 0, sizeof(*placeholder));

  placeholder->name_ = tables_->AllocateString(name);
  placeholder->package_ = &internal::GetEmptyString();
  placeholder->pool_ = this;
  placeholder->options_ = &FileOptions::default_instance();
  placeholder->tables_ = &FileDescriptorTables::GetEmptyInstance();
  placeholder->source_code_info_ = &SourceCodeInfo::default_instance();
  placeholder->is_placeholder_ = true;
  placeholder->syntax_ = FileDescriptor::SYNTAX_UNKNOWN;
  placeholder->finished_building_ = true;
  // All other fields are zero or nullptr.

  return placeholder;
}

bool DescriptorBuilder::AddSymbol(const std::string& full_name,
                                  const void* parent, const std::string& name,
                                  const Message& proto, Symbol symbol) {
  // If the caller passed nullptr for the parent, the symbol is at file scope.
  // Use its file as the parent instead.
  if (parent == nullptr) parent = file_;

  if (full_name.find('\0') != std::string::npos) {
    AddError(full_name, proto, DescriptorPool::ErrorCollector::NAME,
             "\"" + full_name + "\" contains null character.");
    return false;
  }
  if (tables_->AddSymbol(full_name, symbol)) {
    if (!file_tables_->AddAliasUnderParent(parent, name, symbol)) {
      // This is only possible if there was already an error adding something of
      // the same name.
      if (!had_errors_) {
        GOOGLE_LOG(DFATAL) << "\"" << full_name
                    << "\" not previously defined in "
                       "symbols_by_name_, but was defined in "
                       "symbols_by_parent_; this shouldn't be possible.";
      }
      return false;
    }
    return true;
  } else {
    const FileDescriptor* other_file = tables_->FindSymbol(full_name).GetFile();
    if (other_file == file_) {
      std::string::size_type dot_pos = full_name.find_last_of('.');
      if (dot_pos == std::string::npos) {
        AddError(full_name, proto, DescriptorPool::ErrorCollector::NAME,
                 "\"" + full_name + "\" is already defined.");
      } else {
        AddError(full_name, proto, DescriptorPool::ErrorCollector::NAME,
                 "\"" + full_name.substr(dot_pos + 1) +
                     "\" is already defined in \"" +
                     full_name.substr(0, dot_pos) + "\".");
      }
    } else {
      // Symbol seems to have been defined in a different file.
      AddError(full_name, proto, DescriptorPool::ErrorCollector::NAME,
               "\"" + full_name + "\" is already defined in file \"" +
                   (other_file == nullptr ? "null" : other_file->name()) +
                   "\".");
    }
    return false;
  }
}

void DescriptorBuilder::AddPackage(const std::string& name,
                                   const Message& proto, FileDescriptor* file) {
  if (name.find('\0') != std::string::npos) {
    AddError(name, proto, DescriptorPool::ErrorCollector::NAME,
             "\"" + name + "\" contains null character.");
    return;
  }

  Symbol existing_symbol = tables_->FindSymbol(name);
  // It's OK to redefine a package.
  if (existing_symbol.IsNull()) {
    auto* package = tables_->AllocateArray<Symbol::Package>(1);
    // If the name is the package name, then it is already in the arena.
    // If not, copy it there. It came from the call to AddPackage below.
    package->name =
        &name == &file->package() ? &name : tables_->AllocateString(name);
    package->file = file;
    tables_->AddSymbol(*package->name, Symbol(package));
    // Also add parent package, if any.
    std::string::size_type dot_pos = name.find_last_of('.');
    if (dot_pos == std::string::npos) {
      // No parents.
      ValidateSymbolName(name, name, proto);
    } else {
      // Has parent.
      AddPackage(name.substr(0, dot_pos), proto, file);
      ValidateSymbolName(name.substr(dot_pos + 1), name, proto);
    }
  } else if (existing_symbol.type() != Symbol::PACKAGE) {
    // Symbol seems to have been defined in a different file.
    AddError(name, proto, DescriptorPool::ErrorCollector::NAME,
             "\"" + name +
                 "\" is already defined (as something other than "
                 "a package) in file \"" +
                 existing_symbol.GetFile()->name() + "\".");
  }
}

void DescriptorBuilder::ValidateSymbolName(const std::string& name,
                                           const std::string& full_name,
                                           const Message& proto) {
  if (name.empty()) {
    AddError(full_name, proto, DescriptorPool::ErrorCollector::NAME,
             "Missing name.");
  } else {
    for (char character : name) {
      // I don't trust isalnum() due to locales.  :(
      if ((character < 'a' || 'z' < character) &&
          (character < 'A' || 'Z' < character) &&
          (character < '0' || '9' < character) && (character != '_')) {
        AddError(full_name, proto, DescriptorPool::ErrorCollector::NAME,
                 "\"" + name + "\" is not a valid identifier.");
      }
    }
  }
}

// -------------------------------------------------------------------

// This generic implementation is good for all descriptors except
// FileDescriptor.
template <class DescriptorT>
void DescriptorBuilder::AllocateOptions(
    const typename DescriptorT::OptionsType& orig_options,
    DescriptorT* descriptor, int options_field_tag,
    const std::string& option_name) {
  std::vector<int> options_path;
  descriptor->GetLocationPath(&options_path);
  options_path.push_back(options_field_tag);
  AllocateOptionsImpl(descriptor->full_name(), descriptor->full_name(),
                      orig_options, descriptor, options_path, option_name);
}

// We specialize for FileDescriptor.
void DescriptorBuilder::AllocateOptions(const FileOptions& orig_options,
                                        FileDescriptor* descriptor) {
  std::vector<int> options_path;
  options_path.push_back(FileDescriptorProto::kOptionsFieldNumber);
  // We add the dummy token so that LookupSymbol does the right thing.
  AllocateOptionsImpl(descriptor->package() + ".dummy", descriptor->name(),
                      orig_options, descriptor, options_path,
                      "google.protobuf.FileOptions");
}

template <class DescriptorT>
void DescriptorBuilder::AllocateOptionsImpl(
    const std::string& name_scope, const std::string& element_name,
    const typename DescriptorT::OptionsType& orig_options,
    DescriptorT* descriptor, const std::vector<int>& options_path,
    const std::string& option_name) {
  // We need to use a dummy pointer to work around a bug in older versions of
  // GCC.  Otherwise, the following two lines could be replaced with:
  //   typename DescriptorT::OptionsType* options =
  //       tables_->AllocateMessage<typename DescriptorT::OptionsType>();
  typename DescriptorT::OptionsType* const dummy = nullptr;
  typename DescriptorT::OptionsType* options = tables_->AllocateMessage(dummy);

  if (!orig_options.IsInitialized()) {
    AddError(name_scope + "." + element_name, orig_options,
             DescriptorPool::ErrorCollector::OPTION_NAME,
             "Uninterpreted option is missing name or value.");
    return;
  }

  // Avoid using MergeFrom()/CopyFrom() in this class to make it -fno-rtti
  // friendly. Without RTTI, MergeFrom() and CopyFrom() will fallback to the
  // reflection based method, which requires the Descriptor. However, we are in
  // the middle of building the descriptors, thus the deadlock.
  options->ParseFromString(orig_options.SerializeAsString());
  descriptor->options_ = options;

  // Don't add to options_to_interpret_ unless there were uninterpreted
  // options.  This not only avoids unnecessary work, but prevents a
  // bootstrapping problem when building descriptors for descriptor.proto.
  // descriptor.proto does not contain any uninterpreted options, but
  // attempting to interpret options anyway will cause
  // OptionsType::GetDescriptor() to be called which may then deadlock since
  // we're still trying to build it.
  if (options->uninterpreted_option_size() > 0) {
    options_to_interpret_.push_back(OptionsToInterpret(
        name_scope, element_name, options_path, &orig_options, options));
  }

  // If the custom option is in unknown fields, no need to interpret it.
  // Remove the dependency file from unused_dependency.
  const UnknownFieldSet& unknown_fields = orig_options.unknown_fields();
  if (!unknown_fields.empty()) {
    // Can not use options->GetDescriptor() which may case deadlock.
    Symbol msg_symbol = tables_->FindSymbol(option_name);
    if (msg_symbol.type() == Symbol::MESSAGE) {
      for (int i = 0; i < unknown_fields.field_count(); ++i) {
        assert_mutex_held(pool_);
        const FieldDescriptor* field =
            pool_->InternalFindExtensionByNumberNoLock(
                msg_symbol.descriptor(), unknown_fields.field(i).number());
        if (field) {
          unused_dependency_.erase(field->file());
        }
      }
    }
  }
}

// A common pattern:  We want to convert a repeated field in the descriptor
// to an array of values, calling some method to build each value.
#define BUILD_ARRAY(INPUT, OUTPUT, NAME, METHOD, PARENT) \
  OUTPUT->NAME##_count_ = INPUT.NAME##_size();           \
  AllocateArray(INPUT.NAME##_size(), &OUTPUT->NAME##s_); \
  for (int i = 0; i < INPUT.NAME##_size(); i++) {        \
    METHOD(INPUT.NAME(i), PARENT, OUTPUT->NAME##s_ + i); \
  }

void DescriptorBuilder::AddRecursiveImportError(
    const FileDescriptorProto& proto, int from_here) {
  std::string error_message("File recursively imports itself: ");
  for (size_t i = from_here; i < tables_->pending_files_.size(); i++) {
    error_message.append(tables_->pending_files_[i]);
    error_message.append(" -> ");
  }
  error_message.append(proto.name());

  if (static_cast<size_t>(from_here) < tables_->pending_files_.size() - 1) {
    AddError(tables_->pending_files_[from_here + 1], proto,
             DescriptorPool::ErrorCollector::IMPORT, error_message);
  } else {
    AddError(proto.name(), proto, DescriptorPool::ErrorCollector::IMPORT,
             error_message);
  }
}

void DescriptorBuilder::AddTwiceListedError(const FileDescriptorProto& proto,
                                            int index) {
  AddError(proto.dependency(index), proto,
           DescriptorPool::ErrorCollector::IMPORT,
           "Import \"" + proto.dependency(index) + "\" was listed twice.");
}

void DescriptorBuilder::AddImportError(const FileDescriptorProto& proto,
                                       int index) {
  std::string message;
  if (pool_->fallback_database_ == nullptr) {
    message = "Import \"" + proto.dependency(index) + "\" has not been loaded.";
  } else {
    message = "Import \"" + proto.dependency(index) +
              "\" was not found or had errors.";
  }
  AddError(proto.dependency(index), proto,
           DescriptorPool::ErrorCollector::IMPORT, message);
}

static bool ExistingFileMatchesProto(const FileDescriptor* existing_file,
                                     const FileDescriptorProto& proto) {
  FileDescriptorProto existing_proto;
  existing_file->CopyTo(&existing_proto);
  // TODO(liujisi): Remove it when CopyTo supports copying syntax params when
  // syntax="proto2".
  if (existing_file->syntax() == FileDescriptor::SYNTAX_PROTO2 &&
      proto.has_syntax()) {
    existing_proto.set_syntax(
        existing_file->SyntaxName(existing_file->syntax()));
  }

  return existing_proto.SerializeAsString() == proto.SerializeAsString();
}

const FileDescriptor* DescriptorBuilder::BuildFile(
    const FileDescriptorProto& proto) {
  filename_ = proto.name();

  // Check if the file already exists and is identical to the one being built.
  // Note:  This only works if the input is canonical -- that is, it
  //   fully-qualifies all type names, has no UninterpretedOptions, etc.
  //   This is fine, because this idempotency "feature" really only exists to
  //   accommodate one hack in the proto1->proto2 migration layer.
  const FileDescriptor* existing_file = tables_->FindFile(filename_);
  if (existing_file != nullptr) {
    // File already in pool.  Compare the existing one to the input.
    if (ExistingFileMatchesProto(existing_file, proto)) {
      // They're identical.  Return the existing descriptor.
      return existing_file;
    }

    // Not a match.  The error will be detected and handled later.
  }

  // Check to see if this file is already on the pending files list.
  // TODO(kenton):  Allow recursive imports?  It may not work with some
  //   (most?) programming languages.  E.g., in C++, a forward declaration
  //   of a type is not sufficient to allow it to be used even in a
  //   generated header file due to inlining.  This could perhaps be
  //   worked around using tricks involving inserting #include statements
  //   mid-file, but that's pretty ugly, and I'm pretty sure there are
  //   some languages out there that do not allow recursive dependencies
  //   at all.
  for (size_t i = 0; i < tables_->pending_files_.size(); i++) {
    if (tables_->pending_files_[i] == proto.name()) {
      AddRecursiveImportError(proto, i);
      return nullptr;
    }
  }

  // If we have a fallback_database_, and we aren't doing lazy import building,
  // attempt to load all dependencies now, before checkpointing tables_.  This
  // avoids confusion with recursive checkpoints.
  if (!pool_->lazily_build_dependencies_) {
    if (pool_->fallback_database_ != nullptr) {
      tables_->pending_files_.push_back(proto.name());
      for (int i = 0; i < proto.dependency_size(); i++) {
        if (tables_->FindFile(proto.dependency(i)) == nullptr &&
            (pool_->underlay_ == nullptr ||
             pool_->underlay_->FindFileByName(proto.dependency(i)) ==
                 nullptr)) {
          // We don't care what this returns since we'll find out below anyway.
          pool_->TryFindFileInFallbackDatabase(proto.dependency(i));
        }
      }
      tables_->pending_files_.pop_back();
    }
  }

  // Checkpoint the tables so that we can roll back if something goes wrong.
  tables_->AddCheckpoint();

  FileDescriptor* result = BuildFileImpl(proto);

  file_tables_->FinalizeTables();
  if (result) {
    tables_->ClearLastCheckpoint();
    result->finished_building_ = true;
  } else {
    tables_->RollbackToLastCheckpoint();
  }

  return result;
}

FileDescriptor* DescriptorBuilder::BuildFileImpl(
    const FileDescriptorProto& proto) {
  FileDescriptor* result = tables_->Allocate<FileDescriptor>();
  file_ = result;

  result->is_placeholder_ = false;
  result->finished_building_ = false;
  SourceCodeInfo* info = nullptr;
  if (proto.has_source_code_info()) {
    info = tables_->AllocateMessage<SourceCodeInfo>();
    info->CopyFrom(proto.source_code_info());
    result->source_code_info_ = info;
  } else {
    result->source_code_info_ = &SourceCodeInfo::default_instance();
  }

  file_tables_ = tables_->AllocateFileTables();
  file_->tables_ = file_tables_;

  if (!proto.has_name()) {
    AddError("", proto, DescriptorPool::ErrorCollector::OTHER,
             "Missing field: FileDescriptorProto.name.");
  }

  // TODO(liujisi): Report error when the syntax is empty after all the protos
  // have added the syntax statement.
  if (proto.syntax().empty() || proto.syntax() == "proto2") {
    file_->syntax_ = FileDescriptor::SYNTAX_PROTO2;
  } else if (proto.syntax() == "proto3") {
    file_->syntax_ = FileDescriptor::SYNTAX_PROTO3;
  } else {
    file_->syntax_ = FileDescriptor::SYNTAX_UNKNOWN;
    AddError(proto.name(), proto, DescriptorPool::ErrorCollector::OTHER,
             "Unrecognized syntax: " + proto.syntax());
  }

  result->name_ = tables_->AllocateString(proto.name());
  if (proto.has_package()) {
    result->package_ = tables_->AllocateString(proto.package());
  } else {
    // We cannot rely on proto.package() returning a valid string if
    // proto.has_package() is false, because we might be running at static
    // initialization time, in which case default values have not yet been
    // initialized.
    result->package_ = tables_->AllocateString("");
  }
  result->pool_ = pool_;

  if (result->name().find('\0') != std::string::npos) {
    AddError(result->name(), proto, DescriptorPool::ErrorCollector::NAME,
             "\"" + result->name() + "\" contains null character.");
    return nullptr;
  }

  // Add to tables.
  if (!tables_->AddFile(result)) {
    AddError(proto.name(), proto, DescriptorPool::ErrorCollector::OTHER,
             "A file with this name is already in the pool.");
    // Bail out early so that if this is actually the exact same file, we
    // don't end up reporting that every single symbol is already defined.
    return nullptr;
  }
  if (!result->package().empty()) {
    AddPackage(result->package(), proto, result);
  }

  // Make sure all dependencies are loaded.
  std::set<std::string> seen_dependencies;
  result->dependency_count_ = proto.dependency_size();
  result->dependencies_ =
      tables_->AllocateArray<const FileDescriptor*>(proto.dependency_size());
  result->dependencies_once_ = nullptr;
  unused_dependency_.clear();
  std::set<int> weak_deps;
  for (int i = 0; i < proto.weak_dependency_size(); ++i) {
    weak_deps.insert(proto.weak_dependency(i));
  }
  for (int i = 0; i < proto.dependency_size(); i++) {
    if (!seen_dependencies.insert(proto.dependency(i)).second) {
      AddTwiceListedError(proto, i);
    }

    const FileDescriptor* dependency = tables_->FindFile(proto.dependency(i));
    if (dependency == nullptr && pool_->underlay_ != nullptr) {
      dependency = pool_->underlay_->FindFileByName(proto.dependency(i));
    }

    if (dependency == result) {
      // Recursive import.  dependency/result is not fully initialized, and it's
      // dangerous to try to do anything with it.  The recursive import error
      // will be detected and reported in DescriptorBuilder::BuildFile().
      return nullptr;
    }

    if (dependency == nullptr) {
      if (!pool_->lazily_build_dependencies_) {
        if (pool_->allow_unknown_ ||
            (!pool_->enforce_weak_ && weak_deps.find(i) != weak_deps.end())) {
          dependency =
              pool_->NewPlaceholderFileWithMutexHeld(proto.dependency(i));
        } else {
          AddImportError(proto, i);
        }
      }
    } else {
      // Add to unused_dependency_ to track unused imported files.
      // Note: do not track unused imported files for public import.
      if (pool_->enforce_dependencies_ &&
          (pool_->unused_import_track_files_.find(proto.name()) !=
           pool_->unused_import_track_files_.end()) &&
          (dependency->public_dependency_count() == 0)) {
        unused_dependency_.insert(dependency);
      }
    }

    result->dependencies_[i] = dependency;
    if (pool_->lazily_build_dependencies_ && !dependency) {
      if (result->dependencies_once_ == nullptr) {
        result->dependencies_once_ = tables_->AllocateLazyInit();
        result->dependencies_once_->file.dependencies_names =
            tables_->AllocateArray<const std::string*>(proto.dependency_size());
        if (proto.dependency_size() > 0) {
          std::fill_n(result->dependencies_once_->file.dependencies_names,
                      proto.dependency_size(), nullptr);
        }
      }

      result->dependencies_once_->file.dependencies_names[i] =
          tables_->AllocateString(proto.dependency(i));
    }
  }

  // Check public dependencies.
  int public_dependency_count = 0;
  result->public_dependencies_ =
      tables_->AllocateArray<int>(proto.public_dependency_size());
  for (int i = 0; i < proto.public_dependency_size(); i++) {
    // Only put valid public dependency indexes.
    int index = proto.public_dependency(i);
    if (index >= 0 && index < proto.dependency_size()) {
      result->public_dependencies_[public_dependency_count++] = index;
      // Do not track unused imported files for public import.
      // Calling dependency(i) builds that file when doing lazy imports,
      // need to avoid doing this. Unused dependency detection isn't done
      // when building lazily, anyways.
      if (!pool_->lazily_build_dependencies_) {
        unused_dependency_.erase(result->dependency(index));
      }
    } else {
      AddError(proto.name(), proto, DescriptorPool::ErrorCollector::OTHER,
               "Invalid public dependency index.");
    }
  }
  result->public_dependency_count_ = public_dependency_count;

  // Build dependency set
  dependencies_.clear();
  // We don't/can't do proper dependency error checking when
  // lazily_build_dependencies_, and calling dependency(i) will force
  // a dependency to be built, which we don't want.
  if (!pool_->lazily_build_dependencies_) {
    for (int i = 0; i < result->dependency_count(); i++) {
      RecordPublicDependencies(result->dependency(i));
    }
  }

  // Check weak dependencies.
  int weak_dependency_count = 0;
  result->weak_dependencies_ =
      tables_->AllocateArray<int>(proto.weak_dependency_size());
  for (int i = 0; i < proto.weak_dependency_size(); i++) {
    int index = proto.weak_dependency(i);
    if (index >= 0 && index < proto.dependency_size()) {
      result->weak_dependencies_[weak_dependency_count++] = index;
    } else {
      AddError(proto.name(), proto, DescriptorPool::ErrorCollector::OTHER,
               "Invalid weak dependency index.");
    }
  }
  result->weak_dependency_count_ = weak_dependency_count;

  // Convert children.
  BUILD_ARRAY(proto, result, message_type, BuildMessage, nullptr);
  BUILD_ARRAY(proto, result, enum_type, BuildEnum, nullptr);
  BUILD_ARRAY(proto, result, service, BuildService, nullptr);
  BUILD_ARRAY(proto, result, extension, BuildExtension, nullptr);

  // Copy options.
  result->options_ = nullptr;  // Set to default_instance later if necessary.
  if (proto.has_options()) {
    AllocateOptions(proto.options(), result);
  }

  // Note that the following steps must occur in exactly the specified order.

  // Cross-link.
  CrossLinkFile(result, proto);

  // Interpret any remaining uninterpreted options gathered into
  // options_to_interpret_ during descriptor building.  Cross-linking has made
  // extension options known, so all interpretations should now succeed.
  if (!had_errors_) {
    OptionInterpreter option_interpreter(this);
    for (std::vector<OptionsToInterpret>::iterator iter =
             options_to_interpret_.begin();
         iter != options_to_interpret_.end(); ++iter) {
      option_interpreter.InterpretOptions(&(*iter));
    }
    options_to_interpret_.clear();
    if (info != nullptr) {
      option_interpreter.UpdateSourceCodeInfo(info);
    }
  }

  // Validate options. See comments at InternalSetLazilyBuildDependencies about
  // error checking and lazy import building.
  if (!had_errors_ && !pool_->lazily_build_dependencies_) {
    ValidateFileOptions(result, proto);
  }

  // Additional naming conflict check for map entry types. Only need to check
  // this if there are already errors.
  if (had_errors_) {
    for (int i = 0; i < proto.message_type_size(); ++i) {
      DetectMapConflicts(result->message_type(i), proto.message_type(i));
    }
  }


  // Again, see comments at InternalSetLazilyBuildDependencies about error
  // checking. Also, don't log unused dependencies if there were previous
  // errors, since the results might be inaccurate.
  if (!had_errors_ && !unused_dependency_.empty() &&
      !pool_->lazily_build_dependencies_) {
    LogUnusedDependency(proto, result);
  }

  if (had_errors_) {
    return nullptr;
  } else {
    return result;
  }
}


const std::string* DescriptorBuilder::AllocateNameStrings(
    const std::string& scope, const std::string& proto_name) {
  if (scope.empty()) {
    return tables_->AllocateStringArray(proto_name, proto_name);
  } else {
    return tables_->AllocateStringArray(proto_name,
                                        StrCat(scope, ".", proto_name));
  }
}

void DescriptorBuilder::BuildMessage(const DescriptorProto& proto,
                                     const Descriptor* parent,
                                     Descriptor* result) {
  const std::string& scope =
      (parent == nullptr) ? file_->package() : parent->full_name();
  result->all_names_ = AllocateNameStrings(scope, proto.name());
  ValidateSymbolName(proto.name(), result->full_name(), proto);

  result->file_ = file_;
  result->containing_type_ = parent;
  result->is_placeholder_ = false;
  result->is_unqualified_placeholder_ = false;
  result->well_known_type_ = Descriptor::WELLKNOWNTYPE_UNSPECIFIED;

  auto it = pool_->tables_->well_known_types_.find(result->full_name());
  if (it != pool_->tables_->well_known_types_.end()) {
    result->well_known_type_ = it->second;
  }

  // Build oneofs first so that fields and extension ranges can refer to them.
  BUILD_ARRAY(proto, result, oneof_decl, BuildOneof, result);
  BUILD_ARRAY(proto, result, field, BuildField, result);
  BUILD_ARRAY(proto, result, nested_type, BuildMessage, result);
  BUILD_ARRAY(proto, result, enum_type, BuildEnum, result);
  BUILD_ARRAY(proto, result, extension_range, BuildExtensionRange, result);
  BUILD_ARRAY(proto, result, extension, BuildExtension, result);
  BUILD_ARRAY(proto, result, reserved_range, BuildReservedRange, result);

  // Copy reserved names.
  int reserved_name_count = proto.reserved_name_size();
  result->reserved_name_count_ = reserved_name_count;
  result->reserved_names_ =
      tables_->AllocateArray<const std::string*>(reserved_name_count);
  for (int i = 0; i < reserved_name_count; ++i) {
    result->reserved_names_[i] =
        tables_->AllocateString(proto.reserved_name(i));
  }

  // Copy options.
  result->options_ = nullptr;  // Set to default_instance later if necessary.
  if (proto.has_options()) {
    AllocateOptions(proto.options(), result,
                    DescriptorProto::kOptionsFieldNumber,
                    "google.protobuf.MessageOptions");
  }

  AddSymbol(result->full_name(), parent, result->name(), proto, Symbol(result));

  for (int i = 0; i < proto.reserved_range_size(); i++) {
    const DescriptorProto_ReservedRange& range1 = proto.reserved_range(i);
    for (int j = i + 1; j < proto.reserved_range_size(); j++) {
      const DescriptorProto_ReservedRange& range2 = proto.reserved_range(j);
      if (range1.end() > range2.start() && range2.end() > range1.start()) {
        AddError(result->full_name(), proto.reserved_range(i),
                 DescriptorPool::ErrorCollector::NUMBER,
                 strings::Substitute("Reserved range $0 to $1 overlaps with "
                                  "already-defined range $2 to $3.",
                                  range2.start(), range2.end() - 1,
                                  range1.start(), range1.end() - 1));
      }
    }
  }

  HASH_SET<std::string> reserved_name_set;
  for (int i = 0; i < proto.reserved_name_size(); i++) {
    const std::string& name = proto.reserved_name(i);
    if (reserved_name_set.find(name) == reserved_name_set.end()) {
      reserved_name_set.insert(name);
    } else {
      AddError(name, proto, DescriptorPool::ErrorCollector::NAME,
               strings::Substitute("Field name \"$0\" is reserved multiple times.",
                                name));
    }
  }


  for (int i = 0; i < result->field_count(); i++) {
    const FieldDescriptor* field = result->field(i);
    for (int j = 0; j < result->extension_range_count(); j++) {
      const Descriptor::ExtensionRange* range = result->extension_range(j);
      if (range->start <= field->number() && field->number() < range->end) {
        AddError(
            field->full_name(), proto.extension_range(j),
            DescriptorPool::ErrorCollector::NUMBER,
            strings::Substitute(
                "Extension range $0 to $1 includes field \"$2\" ($3).",
                range->start, range->end - 1, field->name(), field->number()));
      }
    }
    for (int j = 0; j < result->reserved_range_count(); j++) {
      const Descriptor::ReservedRange* range = result->reserved_range(j);
      if (range->start <= field->number() && field->number() < range->end) {
        AddError(field->full_name(), proto.reserved_range(j),
                 DescriptorPool::ErrorCollector::NUMBER,
                 strings::Substitute("Field \"$0\" uses reserved number $1.",
                                  field->name(), field->number()));
      }
    }
    if (reserved_name_set.find(field->name()) != reserved_name_set.end()) {
      AddError(
          field->full_name(), proto.field(i),
          DescriptorPool::ErrorCollector::NAME,
          strings::Substitute("Field name \"$0\" is reserved.", field->name()));
    }

  }

  // Check that extension ranges don't overlap and don't include
  // reserved field numbers or names.
  for (int i = 0; i < result->extension_range_count(); i++) {
    const Descriptor::ExtensionRange* range1 = result->extension_range(i);
    for (int j = 0; j < result->reserved_range_count(); j++) {
      const Descriptor::ReservedRange* range2 = result->reserved_range(j);
      if (range1->end > range2->start && range2->end > range1->start) {
        AddError(result->full_name(), proto.extension_range(i),
                 DescriptorPool::ErrorCollector::NUMBER,
                 strings::Substitute("Extension range $0 to $1 overlaps with "
                                  "reserved range $2 to $3.",
                                  range1->start, range1->end - 1, range2->start,
                                  range2->end - 1));
      }
    }
    for (int j = i + 1; j < result->extension_range_count(); j++) {
      const Descriptor::ExtensionRange* range2 = result->extension_range(j);
      if (range1->end > range2->start && range2->end > range1->start) {
        AddError(result->full_name(), proto.extension_range(i),
                 DescriptorPool::ErrorCollector::NUMBER,
                 strings::Substitute("Extension range $0 to $1 overlaps with "
                                  "already-defined range $2 to $3.",
                                  range2->start, range2->end - 1, range1->start,
                                  range1->end - 1));
      }
    }
  }
}

void DescriptorBuilder::BuildFieldOrExtension(const FieldDescriptorProto& proto,
                                              Descriptor* parent,
                                              FieldDescriptor* result,
                                              bool is_extension) {
  const std::string& scope =
      (parent == nullptr) ? file_->package() : parent->full_name();

  // We allocate all names in a single array, and dedup them.
  // We remember the indices for the potentially deduped values.
  auto all_names = tables_->AllocateFieldNames(
      proto.name(), scope,
      proto.has_json_name() ? &proto.json_name() : nullptr);
  result->all_names_ = all_names.array;
  result->lowercase_name_index_ = all_names.lowercase_index;
  result->camelcase_name_index_ = all_names.camelcase_index;
  result->json_name_index_ = all_names.json_index;

  ValidateSymbolName(proto.name(), result->full_name(), proto);

  result->file_ = file_;
  result->number_ = proto.number();
  result->is_extension_ = is_extension;
  result->is_oneof_ = false;
  result->proto3_optional_ = proto.proto3_optional();

  if (proto.proto3_optional() &&
      file_->syntax() != FileDescriptor::SYNTAX_PROTO3) {
    AddError(result->full_name(), proto, DescriptorPool::ErrorCollector::TYPE,
             "The [proto3_optional=true] option may only be set on proto3"
             "fields, not " +
                 result->full_name());
  }

  result->has_json_name_ = proto.has_json_name();

  // Some compilers do not allow static_cast directly between two enum types,
  // so we must cast to int first.
  result->type_ = static_cast<FieldDescriptor::Type>(
      implicit_cast<int>(proto.type()));
  result->label_ = static_cast<FieldDescriptor::Label>(
      implicit_cast<int>(proto.label()));

  if (result->label_ == FieldDescriptor::LABEL_REQUIRED) {
    // An extension cannot have a required field (b/13365836).
    if (result->is_extension_) {
      AddError(result->full_name(), proto,
               // Error location `TYPE`: we would really like to indicate
               // `LABEL`, but the `ErrorLocation` enum has no entry for this,
               // and we don't necessarily know about all implementations of the
               // `ErrorCollector` interface to extend them to handle the new
               // error location type properly.
               DescriptorPool::ErrorCollector::TYPE,
               "The extension " + result->full_name() + " cannot be required.");
    }
  }

  // Some of these may be filled in when cross-linking.
  result->containing_type_ = nullptr;
  result->type_once_ = nullptr;
  result->default_value_enum_ = nullptr;

  result->has_default_value_ = proto.has_default_value();
  if (proto.has_default_value() && result->is_repeated()) {
    AddError(result->full_name(), proto,
             DescriptorPool::ErrorCollector::DEFAULT_VALUE,
             "Repeated fields can't have default values.");
  }

  if (proto.has_type()) {
    if (proto.has_default_value()) {
      char* end_pos = nullptr;
      switch (result->cpp_type()) {
        case FieldDescriptor::CPPTYPE_INT32:
          result->default_value_int32_t_ =
              strtol(proto.default_value().c_str(), &end_pos, 0);
          break;
        case FieldDescriptor::CPPTYPE_INT64:
          result->default_value_int64_t_ =
              strto64(proto.default_value().c_str(), &end_pos, 0);
          break;
        case FieldDescriptor::CPPTYPE_UINT32:
          result->default_value_uint32_t_ =
              strtoul(proto.default_value().c_str(), &end_pos, 0);
          break;
        case FieldDescriptor::CPPTYPE_UINT64:
          result->default_value_uint64_t_ =
              strtou64(proto.default_value().c_str(), &end_pos, 0);
          break;
        case FieldDescriptor::CPPTYPE_FLOAT:
          if (proto.default_value() == "inf") {
            result->default_value_float_ =
                std::numeric_limits<float>::infinity();
          } else if (proto.default_value() == "-inf") {
            result->default_value_float_ =
                -std::numeric_limits<float>::infinity();
          } else if (proto.default_value() == "nan") {
            result->default_value_float_ =
                std::numeric_limits<float>::quiet_NaN();
          } else {
            result->default_value_float_ = io::SafeDoubleToFloat(
                io::NoLocaleStrtod(proto.default_value().c_str(), &end_pos));
          }
          break;
        case FieldDescriptor::CPPTYPE_DOUBLE:
          if (proto.default_value() == "inf") {
            result->default_value_double_ =
                std::numeric_limits<double>::infinity();
          } else if (proto.default_value() == "-inf") {
            result->default_value_double_ =
                -std::numeric_limits<double>::infinity();
          } else if (proto.default_value() == "nan") {
            result->default_value_double_ =
                std::numeric_limits<double>::quiet_NaN();
          } else {
            result->default_value_double_ =
                io::NoLocaleStrtod(proto.default_value().c_str(), &end_pos);
          }
          break;
        case FieldDescriptor::CPPTYPE_BOOL:
          if (proto.default_value() == "true") {
            result->default_value_bool_ = true;
          } else if (proto.default_value() == "false") {
            result->default_value_bool_ = false;
          } else {
            AddError(result->full_name(), proto,
                     DescriptorPool::ErrorCollector::DEFAULT_VALUE,
                     "Boolean default must be true or false.");
          }
          break;
        case FieldDescriptor::CPPTYPE_ENUM:
          // This will be filled in when cross-linking.
          result->default_value_enum_ = nullptr;
          break;
        case FieldDescriptor::CPPTYPE_STRING:
          if (result->type() == FieldDescriptor::TYPE_BYTES) {
            result->default_value_string_ = tables_->AllocateString(
                UnescapeCEscapeString(proto.default_value()));
          } else {
            result->default_value_string_ =
                tables_->AllocateString(proto.default_value());
          }
          break;
        case FieldDescriptor::CPPTYPE_MESSAGE:
          AddError(result->full_name(), proto,
                   DescriptorPool::ErrorCollector::DEFAULT_VALUE,
                   "Messages can't have default values.");
          result->has_default_value_ = false;
          result->default_generated_instance_ = nullptr;
          break;
      }

      if (end_pos != nullptr) {
        // end_pos is only set non-null by the parsers for numeric types,
        // above. This checks that the default was non-empty and had no extra
        // junk after the end of the number.
        if (proto.default_value().empty() || *end_pos != '\0') {
          AddError(result->full_name(), proto,
                   DescriptorPool::ErrorCollector::DEFAULT_VALUE,
                   "Couldn't parse default value \"" + proto.default_value() +
                       "\".");
        }
      }
    } else {
      // No explicit default value
      switch (result->cpp_type()) {
        case FieldDescriptor::CPPTYPE_INT32:
          result->default_value_int32_t_ = 0;
          break;
        case FieldDescriptor::CPPTYPE_INT64:
          result->default_value_int64_t_ = 0;
          break;
        case FieldDescriptor::CPPTYPE_UINT32:
          result->default_value_uint32_t_ = 0;
          break;
        case FieldDescriptor::CPPTYPE_UINT64:
          result->default_value_uint64_t_ = 0;
          break;
        case FieldDescriptor::CPPTYPE_FLOAT:
          result->default_value_float_ = 0.0f;
          break;
        case FieldDescriptor::CPPTYPE_DOUBLE:
          result->default_value_double_ = 0.0;
          break;
        case FieldDescriptor::CPPTYPE_BOOL:
          result->default_value_bool_ = false;
          break;
        case FieldDescriptor::CPPTYPE_ENUM:
          // This will be filled in when cross-linking.
          result->default_value_enum_ = nullptr;
          break;
        case FieldDescriptor::CPPTYPE_STRING:
          result->default_value_string_ = &internal::GetEmptyString();
          break;
        case FieldDescriptor::CPPTYPE_MESSAGE:
          result->default_generated_instance_ = nullptr;
          break;
      }
    }
  }

  if (result->number() <= 0) {
    AddError(result->full_name(), proto, DescriptorPool::ErrorCollector::NUMBER,
             "Field numbers must be positive integers.");
  } else if (!is_extension && result->number() > FieldDescriptor::kMaxNumber) {
    // Only validate that the number is within the valid field range if it is
    // not an extension. Since extension numbers are validated with the
    // extendee's valid set of extension numbers, and those are in turn
    // validated against the max allowed number, the check is unnecessary for
    // extension fields.
    // This avoids cross-linking issues that arise when attempting to check if
    // the extendee is a message_set_wire_format message, which has a higher max
    // on extension numbers.
    AddError(result->full_name(), proto, DescriptorPool::ErrorCollector::NUMBER,
             strings::Substitute("Field numbers cannot be greater than $0.",
                              FieldDescriptor::kMaxNumber));
  } else if (result->number() >= FieldDescriptor::kFirstReservedNumber &&
             result->number() <= FieldDescriptor::kLastReservedNumber) {
    AddError(result->full_name(), proto, DescriptorPool::ErrorCollector::NUMBER,
             strings::Substitute(
                 "Field numbers $0 through $1 are reserved for the protocol "
                 "buffer library implementation.",
                 FieldDescriptor::kFirstReservedNumber,
                 FieldDescriptor::kLastReservedNumber));
  }

  if (is_extension) {
    if (!proto.has_extendee()) {
      AddError(result->full_name(), proto,
               DescriptorPool::ErrorCollector::EXTENDEE,
               "FieldDescriptorProto.extendee not set for extension field.");
    }

    result->scope_.extension_scope = parent;

    if (proto.has_oneof_index()) {
      AddError(result->full_name(), proto, DescriptorPool::ErrorCollector::TYPE,
               "FieldDescriptorProto.oneof_index should not be set for "
               "extensions.");
    }
  } else {
    if (proto.has_extendee()) {
      AddError(result->full_name(), proto,
               DescriptorPool::ErrorCollector::EXTENDEE,
               "FieldDescriptorProto.extendee set for non-extension field.");
    }

    result->containing_type_ = parent;

    if (proto.has_oneof_index()) {
      if (proto.oneof_index() < 0 ||
          proto.oneof_index() >= parent->oneof_decl_count()) {
        AddError(result->full_name(), proto,
                 DescriptorPool::ErrorCollector::TYPE,
                 strings::Substitute("FieldDescriptorProto.oneof_index $0 is "
                                  "out of range for type \"$1\".",
                                  proto.oneof_index(), parent->name()));
      } else {
        result->is_oneof_ = true;
        result->scope_.containing_oneof =
            parent->oneof_decl(proto.oneof_index());
      }
    }
  }

  // Copy options.
  result->options_ = nullptr;  // Set to default_instance later if necessary.
  if (proto.has_options()) {
    AllocateOptions(proto.options(), result,
                    FieldDescriptorProto::kOptionsFieldNumber,
                    "google.protobuf.FieldOptions");
  }


  AddSymbol(result->full_name(), parent, result->name(), proto, Symbol(result));
}

void DescriptorBuilder::BuildExtensionRange(
    const DescriptorProto::ExtensionRange& proto, const Descriptor* parent,
    Descriptor::ExtensionRange* result) {
  result->start = proto.start();
  result->end = proto.end();
  if (result->start <= 0) {
    AddError(parent->full_name(), proto, DescriptorPool::ErrorCollector::NUMBER,
             "Extension numbers must be positive integers.");
  }

  // Checking of the upper bound of the extension range is deferred until after
  // options interpreting. This allows messages with message_set_wire_format to
  // have extensions beyond FieldDescriptor::kMaxNumber, since the extension
  // numbers are actually used as int32s in the message_set_wire_format.

  if (result->start >= result->end) {
    AddError(parent->full_name(), proto, DescriptorPool::ErrorCollector::NUMBER,
             "Extension range end number must be greater than start number.");
  }

  result->options_ = nullptr;  // Set to default_instance later if necessary.
  if (proto.has_options()) {
    std::vector<int> options_path;
    parent->GetLocationPath(&options_path);
    options_path.push_back(DescriptorProto::kExtensionRangeFieldNumber);
    // find index of this extension range in order to compute path
    int index;
    for (index = 0; parent->extension_ranges_ + index != result; index++) {
    }
    options_path.push_back(index);
    options_path.push_back(DescriptorProto_ExtensionRange::kOptionsFieldNumber);
    AllocateOptionsImpl(parent->full_name(), parent->full_name(),
                        proto.options(), result, options_path,
                        "google.protobuf.ExtensionRangeOptions");
  }
}

void DescriptorBuilder::BuildReservedRange(
    const DescriptorProto::ReservedRange& proto, const Descriptor* parent,
    Descriptor::ReservedRange* result) {
  result->start = proto.start();
  result->end = proto.end();
  if (result->start <= 0) {
    AddError(parent->full_name(), proto, DescriptorPool::ErrorCollector::NUMBER,
             "Reserved numbers must be positive integers.");
  }
}

void DescriptorBuilder::BuildReservedRange(
    const EnumDescriptorProto::EnumReservedRange& proto,
    const EnumDescriptor* parent, EnumDescriptor::ReservedRange* result) {
  result->start = proto.start();
  result->end = proto.end();

  if (result->start > result->end) {
    AddError(parent->full_name(), proto, DescriptorPool::ErrorCollector::NUMBER,
             "Reserved range end number must be greater than start number.");
  }
}

void DescriptorBuilder::BuildOneof(const OneofDescriptorProto& proto,
                                   Descriptor* parent,
                                   OneofDescriptor* result) {
  result->all_names_ = AllocateNameStrings(parent->full_name(), proto.name());
  ValidateSymbolName(proto.name(), result->full_name(), proto);

  result->containing_type_ = parent;

  // We need to fill these in later.
  result->field_count_ = 0;
  result->fields_ = nullptr;
  result->options_ = nullptr;

  // Copy options.
  if (proto.has_options()) {
    AllocateOptions(proto.options(), result,
                    OneofDescriptorProto::kOptionsFieldNumber,
                    "google.protobuf.OneofOptions");
  }

  AddSymbol(result->full_name(), parent, result->name(), proto, Symbol(result));
}

void DescriptorBuilder::CheckEnumValueUniqueness(
    const EnumDescriptorProto& proto, const EnumDescriptor* result) {

  // Check that enum labels are still unique when we remove the enum prefix from
  // values that have it.
  //
  // This will fail for something like:
  //
  //   enum MyEnum {
  //     MY_ENUM_FOO = 0;
  //     FOO = 1;
  //   }
  //
  // By enforcing this reasonable constraint, we allow code generators to strip
  // the prefix and/or PascalCase it without creating conflicts.  This can lead
  // to much nicer language-specific enums like:
  //
  //   enum NameType {
  //     FirstName = 1,
  //     LastName = 2,
  //   }
  //
  // Instead of:
  //
  //   enum NameType {
  //     NAME_TYPE_FIRST_NAME = 1,
  //     NAME_TYPE_LAST_NAME = 2,
  //   }
  PrefixRemover remover(result->name());
  std::map<std::string, const EnumValueDescriptor*> values;
  for (int i = 0; i < result->value_count(); i++) {
    const EnumValueDescriptor* value = result->value(i);
    std::string stripped =
        EnumValueToPascalCase(remover.MaybeRemove(value->name()));
    std::pair<std::map<std::string, const EnumValueDescriptor*>::iterator, bool>
        insert_result = values.insert(std::make_pair(stripped, value));
    bool inserted = insert_result.second;

    // We don't throw the error if the two conflicting symbols are identical, or
    // if they map to the same number.  In the former case, the normal symbol
    // duplication error will fire so we don't need to (and its error message
    // will make more sense). We allow the latter case so users can create
    // aliases which add or remove the prefix (code generators that do prefix
    // stripping should de-dup the labels in this case).
    if (!inserted && insert_result.first->second->name() != value->name() &&
        insert_result.first->second->number() != value->number()) {
      std::string error_message =
          "Enum name " + value->name() + " has the same name as " +
          values[stripped]->name() +
          " if you ignore case and strip out the enum name prefix (if any). "
          "This is error-prone and can lead to undefined behavior. "
          "Please avoid doing this. If you are using allow_alias, please "
          "assign the same numeric value to both enums.";
      // There are proto2 enums out there with conflicting names, so to preserve
      // compatibility we issue only a warning for proto2.
      if (result->file()->syntax() == FileDescriptor::SYNTAX_PROTO2) {
        AddWarning(value->full_name(), proto.value(i),
                   DescriptorPool::ErrorCollector::NAME, error_message);
      } else {
        AddError(value->full_name(), proto.value(i),
                 DescriptorPool::ErrorCollector::NAME, error_message);
      }
    }
  }
}

void DescriptorBuilder::BuildEnum(const EnumDescriptorProto& proto,
                                  const Descriptor* parent,
                                  EnumDescriptor* result) {
  const std::string& scope =
      (parent == nullptr) ? file_->package() : parent->full_name();

  result->all_names_ = AllocateNameStrings(scope, proto.name());
  ValidateSymbolName(proto.name(), result->full_name(), proto);
  result->file_ = file_;
  result->containing_type_ = parent;
  result->is_placeholder_ = false;
  result->is_unqualified_placeholder_ = false;

  if (proto.value_size() == 0) {
    // We cannot allow enums with no values because this would mean there
    // would be no valid default value for fields of this type.
    AddError(result->full_name(), proto, DescriptorPool::ErrorCollector::NAME,
             "Enums must contain at least one value.");
  }

  BUILD_ARRAY(proto, result, value, BuildEnumValue, result);
  BUILD_ARRAY(proto, result, reserved_range, BuildReservedRange, result);

  // Copy reserved names.
  int reserved_name_count = proto.reserved_name_size();
  result->reserved_name_count_ = reserved_name_count;
  result->reserved_names_ =
      tables_->AllocateArray<const std::string*>(reserved_name_count);
  for (int i = 0; i < reserved_name_count; ++i) {
    result->reserved_names_[i] =
        tables_->AllocateString(proto.reserved_name(i));
  }

  CheckEnumValueUniqueness(proto, result);

  // Copy options.
  result->options_ = nullptr;  // Set to default_instance later if necessary.
  if (proto.has_options()) {
    AllocateOptions(proto.options(), result,
                    EnumDescriptorProto::kOptionsFieldNumber,
                    "google.protobuf.EnumOptions");
  }

  AddSymbol(result->full_name(), parent, result->name(), proto, Symbol(result));

  for (int i = 0; i < proto.reserved_range_size(); i++) {
    const EnumDescriptorProto_EnumReservedRange& range1 =
        proto.reserved_range(i);
    for (int j = i + 1; j < proto.reserved_range_size(); j++) {
      const EnumDescriptorProto_EnumReservedRange& range2 =
          proto.reserved_range(j);
      if (range1.end() >= range2.start() && range2.end() >= range1.start()) {
        AddError(result->full_name(), proto.reserved_range(i),
                 DescriptorPool::ErrorCollector::NUMBER,
                 strings::Substitute("Reserved range $0 to $1 overlaps with "
                                  "already-defined range $2 to $3.",
                                  range2.start(), range2.end(), range1.start(),
                                  range1.end()));
      }
    }
  }

  HASH_SET<std::string> reserved_name_set;
  for (int i = 0; i < proto.reserved_name_size(); i++) {
    const std::string& name = proto.reserved_name(i);
    if (reserved_name_set.find(name) == reserved_name_set.end()) {
      reserved_name_set.insert(name);
    } else {
      AddError(name, proto, DescriptorPool::ErrorCollector::NAME,
               strings::Substitute("Enum value \"$0\" is reserved multiple times.",
                                name));
    }
  }

  for (int i = 0; i < result->value_count(); i++) {
    const EnumValueDescriptor* value = result->value(i);
    for (int j = 0; j < result->reserved_range_count(); j++) {
      const EnumDescriptor::ReservedRange* range = result->reserved_range(j);
      if (range->start <= value->number() && value->number() <= range->end) {
        AddError(value->full_name(), proto.reserved_range(j),
                 DescriptorPool::ErrorCollector::NUMBER,
                 strings::Substitute("Enum value \"$0\" uses reserved number $1.",
                                  value->name(), value->number()));
      }
    }
    if (reserved_name_set.find(value->name()) != reserved_name_set.end()) {
      AddError(
          value->full_name(), proto.value(i),
          DescriptorPool::ErrorCollector::NAME,
          strings::Substitute("Enum value \"$0\" is reserved.", value->name()));
    }
  }
}

void DescriptorBuilder::BuildEnumValue(const EnumValueDescriptorProto& proto,
                                       const EnumDescriptor* parent,
                                       EnumValueDescriptor* result) {
  // Note:  full_name for enum values is a sibling to the parent's name, not a
  //   child of it.
  std::string full_name;
  size_t scope_len = parent->full_name().size() - parent->name().size();
  full_name.reserve(scope_len + proto.name().size());
  full_name.append(parent->full_name().data(), scope_len);
  full_name.append(proto.name());

  result->all_names_ =
      tables_->AllocateStringArray(proto.name(), std::move(full_name));
  result->number_ = proto.number();
  result->type_ = parent;

  ValidateSymbolName(proto.name(), result->full_name(), proto);

  // Copy options.
  result->options_ = nullptr;  // Set to default_instance later if necessary.
  if (proto.has_options()) {
    AllocateOptions(proto.options(), result,
                    EnumValueDescriptorProto::kOptionsFieldNumber,
                    "google.protobuf.EnumValueOptions");
  }

  // Again, enum values are weird because we makes them appear as siblings
  // of the enum type instead of children of it.  So, we use
  // parent->containing_type() as the value's parent.
  bool added_to_outer_scope =
      AddSymbol(result->full_name(), parent->containing_type(), result->name(),
                proto, Symbol::EnumValue(result, 0));

  // However, we also want to be able to search for values within a single
  // enum type, so we add it as a child of the enum type itself, too.
  // Note:  This could fail, but if it does, the error has already been
  //   reported by the above AddSymbol() call, so we ignore the return code.
  bool added_to_inner_scope = file_tables_->AddAliasUnderParent(
      parent, result->name(), Symbol::EnumValue(result, 1));

  if (added_to_inner_scope && !added_to_outer_scope) {
    // This value did not conflict with any values defined in the same enum,
    // but it did conflict with some other symbol defined in the enum type's
    // scope.  Let's print an additional error to explain this.
    std::string outer_scope;
    if (parent->containing_type() == nullptr) {
      outer_scope = file_->package();
    } else {
      outer_scope = parent->containing_type()->full_name();
    }

    if (outer_scope.empty()) {
      outer_scope = "the global scope";
    } else {
      outer_scope = "\"" + outer_scope + "\"";
    }

    AddError(result->full_name(), proto, DescriptorPool::ErrorCollector::NAME,
             "Note that enum values use C++ scoping rules, meaning that "
             "enum values are siblings of their type, not children of it.  "
             "Therefore, \"" +
                 result->name() + "\" must be unique within " + outer_scope +
                 ", not just within \"" + parent->name() + "\".");
  }

  // An enum is allowed to define two numbers that refer to the same value.
  // FindValueByNumber() should return the first such value, so we simply
  // ignore AddEnumValueByNumber()'s return code.
  file_tables_->AddEnumValueByNumber(result);
}

void DescriptorBuilder::BuildService(const ServiceDescriptorProto& proto,
                                     const void* /* dummy */,
                                     ServiceDescriptor* result) {
  result->all_names_ = AllocateNameStrings(file_->package(), proto.name());
  result->file_ = file_;
  ValidateSymbolName(proto.name(), result->full_name(), proto);

  BUILD_ARRAY(proto, result, method, BuildMethod, result);

  // Copy options.
  result->options_ = nullptr;  // Set to default_instance later if necessary.
  if (proto.has_options()) {
    AllocateOptions(proto.options(), result,
                    ServiceDescriptorProto::kOptionsFieldNumber,
                    "google.protobuf.ServiceOptions");
  }

  AddSymbol(result->full_name(), nullptr, result->name(), proto,
            Symbol(result));
}

void DescriptorBuilder::BuildMethod(const MethodDescriptorProto& proto,
                                    const ServiceDescriptor* parent,
                                    MethodDescriptor* result) {
  result->service_ = parent;
  result->all_names_ = AllocateNameStrings(parent->full_name(), proto.name());

  ValidateSymbolName(proto.name(), result->full_name(), proto);

  // These will be filled in when cross-linking.
  result->input_type_.Init();
  result->output_type_.Init();

  // Copy options.
  result->options_ = nullptr;  // Set to default_instance later if necessary.
  if (proto.has_options()) {
    AllocateOptions(proto.options(), result,
                    MethodDescriptorProto::kOptionsFieldNumber,
                    "google.protobuf.MethodOptions");
  }

  result->client_streaming_ = proto.client_streaming();
  result->server_streaming_ = proto.server_streaming();

  AddSymbol(result->full_name(), parent, result->name(), proto, Symbol(result));
}

#undef BUILD_ARRAY

// -------------------------------------------------------------------

void DescriptorBuilder::CrossLinkFile(FileDescriptor* file,
                                      const FileDescriptorProto& proto) {
  if (file->options_ == nullptr) {
    file->options_ = &FileOptions::default_instance();
  }

  for (int i = 0; i < file->message_type_count(); i++) {
    CrossLinkMessage(&file->message_types_[i], proto.message_type(i));
  }

  for (int i = 0; i < file->extension_count(); i++) {
    CrossLinkField(&file->extensions_[i], proto.extension(i));
  }

  for (int i = 0; i < file->enum_type_count(); i++) {
    CrossLinkEnum(&file->enum_types_[i], proto.enum_type(i));
  }

  for (int i = 0; i < file->service_count(); i++) {
    CrossLinkService(&file->services_[i], proto.service(i));
  }
}

void DescriptorBuilder::CrossLinkMessage(Descriptor* message,
                                         const DescriptorProto& proto) {
  if (message->options_ == nullptr) {
    message->options_ = &MessageOptions::default_instance();
  }

  for (int i = 0; i < message->nested_type_count(); i++) {
    CrossLinkMessage(&message->nested_types_[i], proto.nested_type(i));
  }

  for (int i = 0; i < message->enum_type_count(); i++) {
    CrossLinkEnum(&message->enum_types_[i], proto.enum_type(i));
  }

  for (int i = 0; i < message->field_count(); i++) {
    CrossLinkField(&message->fields_[i], proto.field(i));
  }

  for (int i = 0; i < message->extension_count(); i++) {
    CrossLinkField(&message->extensions_[i], proto.extension(i));
  }

  for (int i = 0; i < message->extension_range_count(); i++) {
    CrossLinkExtensionRange(&message->extension_ranges_[i],
                            proto.extension_range(i));
  }

  // Set up field array for each oneof.

  // First count the number of fields per oneof.
  for (int i = 0; i < message->field_count(); i++) {
    const OneofDescriptor* oneof_decl = message->field(i)->containing_oneof();
    if (oneof_decl != nullptr) {
      // Make sure fields belonging to the same oneof are defined consecutively.
      // This enables optimizations in codegens and reflection libraries to
      // skip fields in the oneof group, as only one of the field can be set.
      // Note that field_count() returns how many fields in this oneof we have
      // seen so far. field_count() > 0 guarantees that i > 0, so field(i-1) is
      // safe.
      if (oneof_decl->field_count() > 0 &&
          message->field(i - 1)->containing_oneof() != oneof_decl) {
        AddError(message->full_name() + "." + message->field(i - 1)->name(),
                 proto.field(i - 1), DescriptorPool::ErrorCollector::TYPE,
                 strings::Substitute(
                     "Fields in the same oneof must be defined consecutively. "
                     "\"$0\" cannot be defined before the completion of the "
                     "\"$1\" oneof definition.",
                     message->field(i - 1)->name(), oneof_decl->name()));
      }
      // Must go through oneof_decls_ array to get a non-const version of the
      // OneofDescriptor.
      ++message->oneof_decls_[oneof_decl->index()].field_count_;
    }
  }

  // Then allocate the arrays.
  for (int i = 0; i < message->oneof_decl_count(); i++) {
    OneofDescriptor* oneof_decl = &message->oneof_decls_[i];

    if (oneof_decl->field_count() == 0) {
      AddError(message->full_name() + "." + oneof_decl->name(),
               proto.oneof_decl(i), DescriptorPool::ErrorCollector::NAME,
               "Oneof must have at least one field.");
    }

    oneof_decl->fields_ = tables_->AllocateArray<const FieldDescriptor*>(
        oneof_decl->field_count_);
    oneof_decl->field_count_ = 0;

    if (oneof_decl->options_ == nullptr) {
      oneof_decl->options_ = &OneofOptions::default_instance();
    }
  }

  // Then fill them in.
  for (int i = 0; i < message->field_count(); i++) {
    const OneofDescriptor* oneof_decl = message->field(i)->containing_oneof();
    if (oneof_decl != nullptr) {
      OneofDescriptor* mutable_oneof_decl =
          &message->oneof_decls_[oneof_decl->index()];
      message->fields_[i].index_in_oneof_ = mutable_oneof_decl->field_count_;
      mutable_oneof_decl->fields_[mutable_oneof_decl->field_count_++] =
          message->field(i);
    }
  }

  for (int i = 0; i < message->field_count(); i++) {
    const FieldDescriptor* field = message->field(i);
    if (field->proto3_optional_) {
      if (!field->containing_oneof() ||
          !field->containing_oneof()->is_synthetic()) {
        AddError(message->full_name(), proto.field(i),
                 DescriptorPool::ErrorCollector::OTHER,
                 "Fields with proto3_optional set must be "
                 "a member of a one-field oneof");
      }
    }
  }

  // Synthetic oneofs must be last.
  int first_synthetic = -1;
  for (int i = 0; i < message->oneof_decl_count(); i++) {
    const OneofDescriptor* oneof = message->oneof_decl(i);
    if (oneof->is_synthetic()) {
      if (first_synthetic == -1) {
        first_synthetic = i;
      }
    } else {
      if (first_synthetic != -1) {
        AddError(message->full_name(), proto.oneof_decl(i),
                 DescriptorPool::ErrorCollector::OTHER,
                 "Synthetic oneofs must be after all other oneofs");
      }
    }
  }

  if (first_synthetic == -1) {
    message->real_oneof_decl_count_ = message->oneof_decl_count_;
  } else {
    message->real_oneof_decl_count_ = first_synthetic;
  }
}

void DescriptorBuilder::CrossLinkExtensionRange(
    Descriptor::ExtensionRange* range,
    const DescriptorProto::ExtensionRange& proto) {
  if (range->options_ == nullptr) {
    range->options_ = &ExtensionRangeOptions::default_instance();
  }
}

void DescriptorBuilder::CrossLinkField(FieldDescriptor* field,
                                       const FieldDescriptorProto& proto) {
  if (field->options_ == nullptr) {
    field->options_ = &FieldOptions::default_instance();
  }

  // Add the field to the lowercase-name and camelcase-name tables.
  file_tables_->AddFieldByStylizedNames(field);

  if (proto.has_extendee()) {
    Symbol extendee =
        LookupSymbol(proto.extendee(), field->full_name(),
                     DescriptorPool::PLACEHOLDER_EXTENDABLE_MESSAGE);
    if (extendee.IsNull()) {
      AddNotDefinedError(field->full_name(), proto,
                         DescriptorPool::ErrorCollector::EXTENDEE,
                         proto.extendee());
      return;
    } else if (extendee.type() != Symbol::MESSAGE) {
      AddError(field->full_name(), proto,
               DescriptorPool::ErrorCollector::EXTENDEE,
               "\"" + proto.extendee() + "\" is not a message type.");
      return;
    }
    field->containing_type_ = extendee.descriptor();

    const Descriptor::ExtensionRange* extension_range =
        field->containing_type()->FindExtensionRangeContainingNumber(
            field->number());

    if (extension_range == nullptr) {
      // Set of valid extension numbers for MessageSet is different (< 2^32)
      // from other extendees (< 2^29). If unknown deps are allowed, we may not
      // have that information, and wrongly deem the extension as invalid.
      auto skip_check = get_allow_unknown(pool_) &&
                        proto.extendee() == "google.protobuf.bridge.MessageSet";
      if (!skip_check) {
        AddError(field->full_name(), proto,
                 DescriptorPool::ErrorCollector::NUMBER,
                 strings::Substitute("\"$0\" does not declare $1 as an "
                                  "extension number.",
                                  field->containing_type()->full_name(),
                                  field->number()));
      }
    }
  }

  if (field->containing_oneof() != nullptr) {
    if (field->label() != FieldDescriptor::LABEL_OPTIONAL) {
      // Note that this error will never happen when parsing .proto files.
      // It can only happen if you manually construct a FileDescriptorProto
      // that is incorrect.
      AddError(field->full_name(), proto, DescriptorPool::ErrorCollector::NAME,
               "Fields of oneofs must themselves have label LABEL_OPTIONAL.");
    }
  }

  if (proto.has_type_name()) {
    // Assume we are expecting a message type unless the proto contains some
    // evidence that it expects an enum type.  This only makes a difference if
    // we end up creating a placeholder.
    bool expecting_enum = (proto.type() == FieldDescriptorProto::TYPE_ENUM) ||
                          proto.has_default_value();

    // In case of weak fields we force building the dependency. We need to know
    // if the type exist or not. If it doesn't exist we substitute Empty which
    // should only be done if the type can't be found in the generated pool.
    // TODO(gerbens) Ideally we should query the database directly to check
    // if weak fields exist or not so that we don't need to force building
    // weak dependencies. However the name lookup rules for symbols are
    // somewhat complicated, so I defer it too another CL.
    bool is_weak = !pool_->enforce_weak_ && proto.options().weak();
    bool is_lazy = pool_->lazily_build_dependencies_ && !is_weak;

    Symbol type =
        LookupSymbol(proto.type_name(), field->full_name(),
                     expecting_enum ? DescriptorPool::PLACEHOLDER_ENUM
                                    : DescriptorPool::PLACEHOLDER_MESSAGE,
                     LOOKUP_TYPES, !is_lazy);

    if (type.IsNull()) {
      if (is_lazy) {
        // Save the symbol names for later for lookup, and allocate the once
        // object needed for the accessors.
        std::string name = proto.type_name();
        field->type_once_ = tables_->AllocateLazyInit();
        field->type_once_->field.type_name = tables_->AllocateString(name);
        if (proto.has_default_value()) {
          field->type_once_->field.default_value_enum_name =
              tables_->AllocateString(proto.default_value());
        }
        // AddFieldByNumber and AddExtension are done later in this function,
        // and can/must be done if the field type was not found. The related
        // error checking is not necessary when in lazily_build_dependencies_
        // mode, and can't be done without building the type's descriptor,
        // which we don't want to do.
        file_tables_->AddFieldByNumber(field);
        if (field->is_extension()) {
          tables_->AddExtension(field);
        }
        return;
      } else {
        // If the type is a weak type, we change the type to a google.protobuf.Empty
        // field.
        if (is_weak) {
          type = FindSymbol(kNonLinkedWeakMessageReplacementName);
        }
        if (type.IsNull()) {
          AddNotDefinedError(field->full_name(), proto,
                             DescriptorPool::ErrorCollector::TYPE,
                             proto.type_name());
          return;
        }
      }
    }

    if (!proto.has_type()) {
      // Choose field type based on symbol.
      if (type.type() == Symbol::MESSAGE) {
        field->type_ = FieldDescriptor::TYPE_MESSAGE;
      } else if (type.type() == Symbol::ENUM) {
        field->type_ = FieldDescriptor::TYPE_ENUM;
      } else {
        AddError(field->full_name(), proto,
                 DescriptorPool::ErrorCollector::TYPE,
                 "\"" + proto.type_name() + "\" is not a type.");
        return;
      }
    }

    if (field->cpp_type() == FieldDescriptor::CPPTYPE_MESSAGE) {
      field->type_descriptor_.message_type = type.descriptor();
      if (field->type_descriptor_.message_type == nullptr) {
        AddError(field->full_name(), proto,
                 DescriptorPool::ErrorCollector::TYPE,
                 "\"" + proto.type_name() + "\" is not a message type.");
        return;
      }

      if (field->has_default_value()) {
        AddError(field->full_name(), proto,
                 DescriptorPool::ErrorCollector::DEFAULT_VALUE,
                 "Messages can't have default values.");
      }
    } else if (field->cpp_type() == FieldDescriptor::CPPTYPE_ENUM) {
      field->type_descriptor_.enum_type = type.enum_descriptor();
      if (field->type_descriptor_.enum_type == nullptr) {
        AddError(field->full_name(), proto,
                 DescriptorPool::ErrorCollector::TYPE,
                 "\"" + proto.type_name() + "\" is not an enum type.");
        return;
      }

      if (field->enum_type()->is_placeholder_) {
        // We can't look up default values for placeholder types.  We'll have
        // to just drop them.
        field->has_default_value_ = false;
      }

      if (field->has_default_value()) {
        // Ensure that the default value is an identifier. Parser cannot always
        // verify this because it does not have complete type information.
        // N.B. that this check yields better error messages but is not
        // necessary for correctness (an enum symbol must be a valid identifier
        // anyway), only for better errors.
        if (!io::Tokenizer::IsIdentifier(proto.default_value())) {
          AddError(field->full_name(), proto,
                   DescriptorPool::ErrorCollector::DEFAULT_VALUE,
                   "Default value for an enum field must be an identifier.");
        } else {
          // We can't just use field->enum_type()->FindValueByName() here
          // because that locks the pool's mutex, which we have already locked
          // at this point.
          const EnumValueDescriptor* default_value =
              LookupSymbolNoPlaceholder(proto.default_value(),
                                        field->enum_type()->full_name())
                  .enum_value_descriptor();

          if (default_value != nullptr &&
              default_value->type() == field->enum_type()) {
            field->default_value_enum_ = default_value;
          } else {
            AddError(field->full_name(), proto,
                     DescriptorPool::ErrorCollector::DEFAULT_VALUE,
                     "Enum type \"" + field->enum_type()->full_name() +
                         "\" has no value named \"" + proto.default_value() +
                         "\".");
          }
        }
      } else if (field->enum_type()->value_count() > 0) {
        // All enums must have at least one value, or we would have reported
        // an error elsewhere.  We use the first defined value as the default
        // if a default is not explicitly defined.
        field->default_value_enum_ = field->enum_type()->value(0);
      }
    } else {
      AddError(field->full_name(), proto, DescriptorPool::ErrorCollector::TYPE,
               "Field with primitive type has type_name.");
    }
  } else {
    if (field->cpp_type() == FieldDescriptor::CPPTYPE_MESSAGE ||
        field->cpp_type() == FieldDescriptor::CPPTYPE_ENUM) {
      AddError(field->full_name(), proto, DescriptorPool::ErrorCollector::TYPE,
               "Field with message or enum type missing type_name.");
    }
  }

  // Add the field to the fields-by-number table.
  // Note:  We have to do this *after* cross-linking because extensions do not
  // know their containing type until now. If we're in
  // lazily_build_dependencies_ mode, we're guaranteed there's no errors, so no
  // risk to calling containing_type() or other accessors that will build
  // dependencies.
  if (!file_tables_->AddFieldByNumber(field)) {
    const FieldDescriptor* conflicting_field = file_tables_->FindFieldByNumber(
        field->containing_type(), field->number());
    std::string containing_type_name =
        field->containing_type() == nullptr
            ? "unknown"
            : field->containing_type()->full_name();
    if (field->is_extension()) {
      AddError(field->full_name(), proto,
               DescriptorPool::ErrorCollector::NUMBER,
               strings::Substitute("Extension number $0 has already been used "
                                "in \"$1\" by extension \"$2\".",
                                field->number(), containing_type_name,
                                conflicting_field->full_name()));
    } else {
      AddError(field->full_name(), proto,
               DescriptorPool::ErrorCollector::NUMBER,
               strings::Substitute("Field number $0 has already been used in "
                                "\"$1\" by field \"$2\".",
                                field->number(), containing_type_name,
                                conflicting_field->name()));
    }
  } else {
    if (field->is_extension()) {
      if (!tables_->AddExtension(field)) {
        const FieldDescriptor* conflicting_field =
            tables_->FindExtension(field->containing_type(), field->number());
        std::string containing_type_name =
            field->containing_type() == nullptr
                ? "unknown"
                : field->containing_type()->full_name();
        std::string error_msg = strings::Substitute(
            "Extension number $0 has already been used in \"$1\" by extension "
            "\"$2\" defined in $3.",
            field->number(), containing_type_name,
            conflicting_field->full_name(), conflicting_field->file()->name());
        // Conflicting extension numbers should be an error. However, before
        // turning this into an error we need to fix all existing broken
        // protos first.
        // TODO(xiaofeng): Change this to an error.
        AddWarning(field->full_name(), proto,
                   DescriptorPool::ErrorCollector::NUMBER, error_msg);
      }
    }
  }
}

void DescriptorBuilder::CrossLinkEnum(EnumDescriptor* enum_type,
                                      const EnumDescriptorProto& proto) {
  if (enum_type->options_ == nullptr) {
    enum_type->options_ = &EnumOptions::default_instance();
  }

  for (int i = 0; i < enum_type->value_count(); i++) {
    CrossLinkEnumValue(&enum_type->values_[i], proto.value(i));
  }
}

void DescriptorBuilder::CrossLinkEnumValue(
    EnumValueDescriptor* enum_value,
    const EnumValueDescriptorProto& /* proto */) {
  if (enum_value->options_ == nullptr) {
    enum_value->options_ = &EnumValueOptions::default_instance();
  }
}

void DescriptorBuilder::CrossLinkService(ServiceDescriptor* service,
                                         const ServiceDescriptorProto& proto) {
  if (service->options_ == nullptr) {
    service->options_ = &ServiceOptions::default_instance();
  }

  for (int i = 0; i < service->method_count(); i++) {
    CrossLinkMethod(&service->methods_[i], proto.method(i));
  }
}

void DescriptorBuilder::CrossLinkMethod(MethodDescriptor* method,
                                        const MethodDescriptorProto& proto) {
  if (method->options_ == nullptr) {
    method->options_ = &MethodOptions::default_instance();
  }

  Symbol input_type =
      LookupSymbol(proto.input_type(), method->full_name(),
                   DescriptorPool::PLACEHOLDER_MESSAGE, LOOKUP_ALL,
                   !pool_->lazily_build_dependencies_);
  if (input_type.IsNull()) {
    if (!pool_->lazily_build_dependencies_) {
      AddNotDefinedError(method->full_name(), proto,
                         DescriptorPool::ErrorCollector::INPUT_TYPE,
                         proto.input_type());
    } else {
      method->input_type_.SetLazy(proto.input_type(), file_);
    }
  } else if (input_type.type() != Symbol::MESSAGE) {
    AddError(method->full_name(), proto,
             DescriptorPool::ErrorCollector::INPUT_TYPE,
             "\"" + proto.input_type() + "\" is not a message type.");
  } else {
    method->input_type_.Set(input_type.descriptor());
  }

  Symbol output_type =
      LookupSymbol(proto.output_type(), method->full_name(),
                   DescriptorPool::PLACEHOLDER_MESSAGE, LOOKUP_ALL,
                   !pool_->lazily_build_dependencies_);
  if (output_type.IsNull()) {
    if (!pool_->lazily_build_dependencies_) {
      AddNotDefinedError(method->full_name(), proto,
                         DescriptorPool::ErrorCollector::OUTPUT_TYPE,
                         proto.output_type());
    } else {
      method->output_type_.SetLazy(proto.output_type(), file_);
    }
  } else if (output_type.type() != Symbol::MESSAGE) {
    AddError(method->full_name(), proto,
             DescriptorPool::ErrorCollector::OUTPUT_TYPE,
             "\"" + proto.output_type() + "\" is not a message type.");
  } else {
    method->output_type_.Set(output_type.descriptor());
  }
}

// -------------------------------------------------------------------

#define VALIDATE_OPTIONS_FROM_ARRAY(descriptor, array_name, type) \
  for (int i = 0; i < descriptor->array_name##_count(); ++i) {    \
    Validate##type##Options(descriptor->array_name##s_ + i,       \
                            proto.array_name(i));                 \
  }

// Determine if the file uses optimize_for = LITE_RUNTIME, being careful to
// avoid problems that exist at init time.
static bool IsLite(const FileDescriptor* file) {
  // TODO(kenton):  I don't even remember how many of these conditions are
  //   actually possible.  I'm just being super-safe.
  return file != nullptr &&
         &file->options() != &FileOptions::default_instance() &&
         file->options().optimize_for() == FileOptions::LITE_RUNTIME;
}

void DescriptorBuilder::ValidateFileOptions(FileDescriptor* file,
                                            const FileDescriptorProto& proto) {
  VALIDATE_OPTIONS_FROM_ARRAY(file, message_type, Message);
  VALIDATE_OPTIONS_FROM_ARRAY(file, enum_type, Enum);
  VALIDATE_OPTIONS_FROM_ARRAY(file, service, Service);
  VALIDATE_OPTIONS_FROM_ARRAY(file, extension, Field);

  // Lite files can only be imported by other Lite files.
  if (!IsLite(file)) {
    for (int i = 0; i < file->dependency_count(); i++) {
      if (IsLite(file->dependency(i))) {
        AddError(
            file->dependency(i)->name(), proto,
            DescriptorPool::ErrorCollector::IMPORT,
            "Files that do not use optimize_for = LITE_RUNTIME cannot import "
            "files which do use this option.  This file is not lite, but it "
            "imports \"" +
                file->dependency(i)->name() + "\" which is.");
        break;
      }
    }
  }
  if (file->syntax() == FileDescriptor::SYNTAX_PROTO3) {
    ValidateProto3(file, proto);
  }
}

void DescriptorBuilder::ValidateProto3(FileDescriptor* file,
                                       const FileDescriptorProto& proto) {
  for (int i = 0; i < file->extension_count(); ++i) {
    ValidateProto3Field(file->extensions_ + i, proto.extension(i));
  }
  for (int i = 0; i < file->message_type_count(); ++i) {
    ValidateProto3Message(file->message_types_ + i, proto.message_type(i));
  }
  for (int i = 0; i < file->enum_type_count(); ++i) {
    ValidateProto3Enum(file->enum_types_ + i, proto.enum_type(i));
  }
}

static std::string ToLowercaseWithoutUnderscores(const std::string& name) {
  std::string result;
  for (char character : name) {
    if (character != '_') {
      if (character >= 'A' && character <= 'Z') {
        result.push_back(character - 'A' + 'a');
      } else {
        result.push_back(character);
      }
    }
  }
  return result;
}

void DescriptorBuilder::ValidateProto3Message(Descriptor* message,
                                              const DescriptorProto& proto) {
  for (int i = 0; i < message->nested_type_count(); ++i) {
    ValidateProto3Message(message->nested_types_ + i, proto.nested_type(i));
  }
  for (int i = 0; i < message->enum_type_count(); ++i) {
    ValidateProto3Enum(message->enum_types_ + i, proto.enum_type(i));
  }
  for (int i = 0; i < message->field_count(); ++i) {
    ValidateProto3Field(message->fields_ + i, proto.field(i));
  }
  for (int i = 0; i < message->extension_count(); ++i) {
    ValidateProto3Field(message->extensions_ + i, proto.extension(i));
  }
  if (message->extension_range_count() > 0) {
    AddError(message->full_name(), proto.extension_range(0),
             DescriptorPool::ErrorCollector::NUMBER,
             "Extension ranges are not allowed in proto3.");
  }
  if (message->options().message_set_wire_format()) {
    // Using MessageSet doesn't make sense since we disallow extensions.
    AddError(message->full_name(), proto, DescriptorPool::ErrorCollector::NAME,
             "MessageSet is not supported in proto3.");
  }

  // In proto3, we reject field names if they conflict in camelCase.
  // Note that we currently enforce a stricter rule: Field names must be
  // unique after being converted to lowercase with underscores removed.
  std::map<std::string, const FieldDescriptor*> name_to_field;
  for (int i = 0; i < message->field_count(); ++i) {
    std::string lowercase_name =
        ToLowercaseWithoutUnderscores(message->field(i)->name());
    if (name_to_field.find(lowercase_name) != name_to_field.end()) {
      AddError(message->full_name(), proto.field(i),
               DescriptorPool::ErrorCollector::NAME,
               "The JSON camel-case name of field \"" +
                   message->field(i)->name() + "\" conflicts with field \"" +
                   name_to_field[lowercase_name]->name() + "\". This is not " +
                   "allowed in proto3.");
    } else {
      name_to_field[lowercase_name] = message->field(i);
    }
  }
}

void DescriptorBuilder::ValidateProto3Field(FieldDescriptor* field,
                                            const FieldDescriptorProto& proto) {
  if (field->is_extension() &&
      !AllowedExtendeeInProto3(field->containing_type()->full_name())) {
    AddError(field->full_name(), proto,
             DescriptorPool::ErrorCollector::EXTENDEE,
             "Extensions in proto3 are only allowed for defining options.");
  }
  if (field->is_required()) {
    AddError(field->full_name(), proto, DescriptorPool::ErrorCollector::TYPE,
             "Required fields are not allowed in proto3.");
  }
  if (field->has_default_value()) {
    AddError(field->full_name(), proto,
             DescriptorPool::ErrorCollector::DEFAULT_VALUE,
             "Explicit default values are not allowed in proto3.");
  }
  if (field->cpp_type() == FieldDescriptor::CPPTYPE_ENUM &&
      field->enum_type() &&
      field->enum_type()->file()->syntax() != FileDescriptor::SYNTAX_PROTO3 &&
      field->enum_type()->file()->syntax() != FileDescriptor::SYNTAX_UNKNOWN) {
    // Proto3 messages can only use Proto3 enum types; otherwise we can't
    // guarantee that the default value is zero.
    AddError(field->full_name(), proto, DescriptorPool::ErrorCollector::TYPE,
             "Enum type \"" + field->enum_type()->full_name() +
                 "\" is not a proto3 enum, but is used in \"" +
                 field->containing_type()->full_name() +
                 "\" which is a proto3 message type.");
  }
  if (field->type() == FieldDescriptor::TYPE_GROUP) {
    AddError(field->full_name(), proto, DescriptorPool::ErrorCollector::TYPE,
             "Groups are not supported in proto3 syntax.");
  }
}

void DescriptorBuilder::ValidateProto3Enum(EnumDescriptor* enm,
                                           const EnumDescriptorProto& proto) {
  if (enm->value_count() > 0 && enm->value(0)->number() != 0) {
    AddError(enm->full_name(), proto.value(0),
             DescriptorPool::ErrorCollector::NUMBER,
             "The first enum value must be zero in proto3.");
  }
}

void DescriptorBuilder::ValidateMessageOptions(Descriptor* message,
                                               const DescriptorProto& proto) {
  VALIDATE_OPTIONS_FROM_ARRAY(message, field, Field);
  VALIDATE_OPTIONS_FROM_ARRAY(message, nested_type, Message);
  VALIDATE_OPTIONS_FROM_ARRAY(message, enum_type, Enum);
  VALIDATE_OPTIONS_FROM_ARRAY(message, extension, Field);

  const int64_t max_extension_range =
      static_cast<int64_t>(message->options().message_set_wire_format()
                               ? kint32max
                               : FieldDescriptor::kMaxNumber);
  for (int i = 0; i < message->extension_range_count(); ++i) {
    if (message->extension_range(i)->end > max_extension_range + 1) {
      AddError(message->full_name(), proto.extension_range(i),
               DescriptorPool::ErrorCollector::NUMBER,
               strings::Substitute("Extension numbers cannot be greater than $0.",
                                max_extension_range));
    }

    ValidateExtensionRangeOptions(message->full_name(),
                                  message->extension_ranges_ + i,
                                  proto.extension_range(i));
  }
}


void DescriptorBuilder::ValidateFieldOptions(
    FieldDescriptor* field, const FieldDescriptorProto& proto) {
  if (pool_->lazily_build_dependencies_ && (!field || !field->message_type())) {
    return;
  }
  // Only message type fields may be lazy.
  if (field->options().lazy()) {
    if (field->type() != FieldDescriptor::TYPE_MESSAGE) {
      AddError(field->full_name(), proto, DescriptorPool::ErrorCollector::TYPE,
               "[lazy = true] can only be specified for submessage fields.");
    }
  }

  // Only repeated primitive fields may be packed.
  if (field->options().packed() && !field->is_packable()) {
    AddError(
        field->full_name(), proto, DescriptorPool::ErrorCollector::TYPE,
        "[packed = true] can only be specified for repeated primitive fields.");
  }

  // Note:  Default instance may not yet be initialized here, so we have to
  //   avoid reading from it.
  if (field->containing_type_ != nullptr &&
      &field->containing_type()->options() !=
          &MessageOptions::default_instance() &&
      field->containing_type()->options().message_set_wire_format()) {
    if (field->is_extension()) {
      if (!field->is_optional() ||
          field->type() != FieldDescriptor::TYPE_MESSAGE) {
        AddError(field->full_name(), proto,
                 DescriptorPool::ErrorCollector::TYPE,
                 "Extensions of MessageSets must be optional messages.");
      }
    } else {
      AddError(field->full_name(), proto, DescriptorPool::ErrorCollector::NAME,
               "MessageSets cannot have fields, only extensions.");
    }
  }

  // Lite extensions can only be of Lite types.
  if (IsLite(field->file()) && field->containing_type_ != nullptr &&
      !IsLite(field->containing_type()->file())) {
    AddError(field->full_name(), proto,
             DescriptorPool::ErrorCollector::EXTENDEE,
             "Extensions to non-lite types can only be declared in non-lite "
             "files.  Note that you cannot extend a non-lite type to contain "
             "a lite type, but the reverse is allowed.");
  }

  // Validate map types.
  if (field->is_map()) {
    if (!ValidateMapEntry(field, proto)) {
      AddError(field->full_name(), proto, DescriptorPool::ErrorCollector::TYPE,
               "map_entry should not be set explicitly. Use map<KeyType, "
               "ValueType> instead.");
    }
  }

  ValidateJSType(field, proto);

  // json_name option is not allowed on extension fields. Note that the
  // json_name field in FieldDescriptorProto is always populated by protoc
  // when it sends descriptor data to plugins (calculated from field name if
  // the option is not explicitly set) so we can't rely on its presence to
  // determine whether the json_name option is set on the field. Here we
  // compare it against the default calculated json_name value and consider
  // the option set if they are different. This won't catch the case when
  // an user explicitly sets json_name to the default value, but should be
  // good enough to catch common misuses.
  if (field->is_extension() &&
      (field->has_json_name() &&
       field->json_name() != ToJsonName(field->name()))) {
    AddError(field->full_name(), proto,
             DescriptorPool::ErrorCollector::OPTION_NAME,
             "option json_name is not allowed on extension fields.");
  }

}

void DescriptorBuilder::ValidateEnumOptions(EnumDescriptor* enm,
                                            const EnumDescriptorProto& proto) {
  VALIDATE_OPTIONS_FROM_ARRAY(enm, value, EnumValue);
  if (!enm->options().has_allow_alias() || !enm->options().allow_alias()) {
    std::map<int, std::string> used_values;
    for (int i = 0; i < enm->value_count(); ++i) {
      const EnumValueDescriptor* enum_value = enm->value(i);
      if (used_values.find(enum_value->number()) != used_values.end()) {
        std::string error =
            "\"" + enum_value->full_name() +
            "\" uses the same enum value as \"" +
            used_values[enum_value->number()] +
            "\". If this is intended, set "
            "'option allow_alias = true;' to the enum definition.";
        if (!enm->options().allow_alias()) {
          // Generate error if duplicated enum values are explicitly disallowed.
          AddError(enm->full_name(), proto.value(i),
                   DescriptorPool::ErrorCollector::NUMBER, error);
        }
      } else {
        used_values[enum_value->number()] = enum_value->full_name();
      }
    }
  }
}

void DescriptorBuilder::ValidateEnumValueOptions(
    EnumValueDescriptor* /* enum_value */,
    const EnumValueDescriptorProto& /* proto */) {
  // Nothing to do so far.
}

void DescriptorBuilder::ValidateExtensionRangeOptions(
    const std::string& full_name, Descriptor::ExtensionRange* extension_range,
    const DescriptorProto_ExtensionRange& proto) {
}

void DescriptorBuilder::ValidateServiceOptions(
    ServiceDescriptor* service, const ServiceDescriptorProto& proto) {
  if (IsLite(service->file()) &&
      (service->file()->options().cc_generic_services() ||
       service->file()->options().java_generic_services())) {
    AddError(service->full_name(), proto, DescriptorPool::ErrorCollector::NAME,
             "Files with optimize_for = LITE_RUNTIME cannot define services "
             "unless you set both options cc_generic_services and "
             "java_generic_services to false.");
  }

  VALIDATE_OPTIONS_FROM_ARRAY(service, method, Method);
}

void DescriptorBuilder::ValidateMethodOptions(
    MethodDescriptor* /* method */, const MethodDescriptorProto& /* proto */) {
  // Nothing to do so far.
}

bool DescriptorBuilder::ValidateMapEntry(FieldDescriptor* field,
                                         const FieldDescriptorProto& proto) {
  const Descriptor* message = field->message_type();
  if (  // Must not contain extensions, extension range or nested message or
        // enums
      message->extension_count() != 0 ||
      field->label() != FieldDescriptor::LABEL_REPEATED ||
      message->extension_range_count() != 0 ||
      message->nested_type_count() != 0 || message->enum_type_count() != 0 ||
      // Must contain exactly two fields
      message->field_count() != 2 ||
      // Field name and message name must match
      message->name() != ToCamelCase(field->name(), false) + "Entry" ||
      // Entry message must be in the same containing type of the field.
      field->containing_type() != message->containing_type()) {
    return false;
  }

  const FieldDescriptor* key = message->map_key();
  const FieldDescriptor* value = message->map_value();
  if (key->label() != FieldDescriptor::LABEL_OPTIONAL || key->number() != 1 ||
      key->name() != "key") {
    return false;
  }
  if (value->label() != FieldDescriptor::LABEL_OPTIONAL ||
      value->number() != 2 || value->name() != "value") {
    return false;
  }

  // Check key types are legal.
  switch (key->type()) {
    case FieldDescriptor::TYPE_ENUM:
      AddError(field->full_name(), proto, DescriptorPool::ErrorCollector::TYPE,
               "Key in map fields cannot be enum types.");
      break;
    case FieldDescriptor::TYPE_FLOAT:
    case FieldDescriptor::TYPE_DOUBLE:
    case FieldDescriptor::TYPE_MESSAGE:
    case FieldDescriptor::TYPE_GROUP:
    case FieldDescriptor::TYPE_BYTES:
      AddError(
          field->full_name(), proto, DescriptorPool::ErrorCollector::TYPE,
          "Key in map fields cannot be float/double, bytes or message types.");
      break;
    case FieldDescriptor::TYPE_BOOL:
    case FieldDescriptor::TYPE_INT32:
    case FieldDescriptor::TYPE_INT64:
    case FieldDescriptor::TYPE_SINT32:
    case FieldDescriptor::TYPE_SINT64:
    case FieldDescriptor::TYPE_STRING:
    case FieldDescriptor::TYPE_UINT32:
    case FieldDescriptor::TYPE_UINT64:
    case FieldDescriptor::TYPE_FIXED32:
    case FieldDescriptor::TYPE_FIXED64:
    case FieldDescriptor::TYPE_SFIXED32:
    case FieldDescriptor::TYPE_SFIXED64:
      // Legal cases
      break;
      // Do not add a default, so that the compiler will complain when new types
      // are added.
  }

  if (value->type() == FieldDescriptor::TYPE_ENUM) {
    if (value->enum_type()->value(0)->number() != 0) {
      AddError(field->full_name(), proto, DescriptorPool::ErrorCollector::TYPE,
               "Enum value in map must define 0 as the first value.");
    }
  }

  return true;
}

void DescriptorBuilder::DetectMapConflicts(const Descriptor* message,
                                           const DescriptorProto& proto) {
  std::map<std::string, const Descriptor*> seen_types;
  for (int i = 0; i < message->nested_type_count(); ++i) {
    const Descriptor* nested = message->nested_type(i);
    std::pair<std::map<std::string, const Descriptor*>::iterator, bool> result =
        seen_types.insert(std::make_pair(nested->name(), nested));
    if (!result.second) {
      if (result.first->second->options().map_entry() ||
          nested->options().map_entry()) {
        AddError(message->full_name(), proto,
                 DescriptorPool::ErrorCollector::NAME,
                 "Expanded map entry type " + nested->name() +
                     " conflicts with an existing nested message type.");
      }
    }
    // Recursively test on the nested types.
    DetectMapConflicts(message->nested_type(i), proto.nested_type(i));
  }
  // Check for conflicted field names.
  for (int i = 0; i < message->field_count(); ++i) {
    const FieldDescriptor* field = message->field(i);
    std::map<std::string, const Descriptor*>::iterator iter =
        seen_types.find(field->name());
    if (iter != seen_types.end() && iter->second->options().map_entry()) {
      AddError(message->full_name(), proto,
               DescriptorPool::ErrorCollector::NAME,
               "Expanded map entry type " + iter->second->name() +
                   " conflicts with an existing field.");
    }
  }
  // Check for conflicted enum names.
  for (int i = 0; i < message->enum_type_count(); ++i) {
    const EnumDescriptor* enum_desc = message->enum_type(i);
    std::map<std::string, const Descriptor*>::iterator iter =
        seen_types.find(enum_desc->name());
    if (iter != seen_types.end() && iter->second->options().map_entry()) {
      AddError(message->full_name(), proto,
               DescriptorPool::ErrorCollector::NAME,
               "Expanded map entry type " + iter->second->name() +
                   " conflicts with an existing enum type.");
    }
  }
  // Check for conflicted oneof names.
  for (int i = 0; i < message->oneof_decl_count(); ++i) {
    const OneofDescriptor* oneof_desc = message->oneof_decl(i);
    std::map<std::string, const Descriptor*>::iterator iter =
        seen_types.find(oneof_desc->name());
    if (iter != seen_types.end() && iter->second->options().map_entry()) {
      AddError(message->full_name(), proto,
               DescriptorPool::ErrorCollector::NAME,
               "Expanded map entry type " + iter->second->name() +
                   " conflicts with an existing oneof type.");
    }
  }
}

void DescriptorBuilder::ValidateJSType(FieldDescriptor* field,
                                       const FieldDescriptorProto& proto) {
  FieldOptions::JSType jstype = field->options().jstype();
  // The default is always acceptable.
  if (jstype == FieldOptions::JS_NORMAL) {
    return;
  }

  switch (field->type()) {
    // Integral 64-bit types may be represented as JavaScript numbers or
    // strings.
    case FieldDescriptor::TYPE_UINT64:
    case FieldDescriptor::TYPE_INT64:
    case FieldDescriptor::TYPE_SINT64:
    case FieldDescriptor::TYPE_FIXED64:
    case FieldDescriptor::TYPE_SFIXED64:
      if (jstype == FieldOptions::JS_STRING ||
          jstype == FieldOptions::JS_NUMBER) {
        return;
      }
      AddError(field->full_name(), proto, DescriptorPool::ErrorCollector::TYPE,
               "Illegal jstype for int64, uint64, sint64, fixed64 "
               "or sfixed64 field: " +
                   FieldOptions_JSType_descriptor()->value(jstype)->name());
      break;

    // No other types permit a jstype option.
    default:
      AddError(field->full_name(), proto, DescriptorPool::ErrorCollector::TYPE,
               "jstype is only allowed on int64, uint64, sint64, fixed64 "
               "or sfixed64 fields.");
      break;
  }
}

#undef VALIDATE_OPTIONS_FROM_ARRAY

// -------------------------------------------------------------------

DescriptorBuilder::OptionInterpreter::OptionInterpreter(
    DescriptorBuilder* builder)
    : builder_(builder) {
  GOOGLE_CHECK(builder_);
}

DescriptorBuilder::OptionInterpreter::~OptionInterpreter() {}

bool DescriptorBuilder::OptionInterpreter::InterpretOptions(
    OptionsToInterpret* options_to_interpret) {
  // Note that these may be in different pools, so we can't use the same
  // descriptor and reflection objects on both.
  Message* options = options_to_interpret->options;
  const Message* original_options = options_to_interpret->original_options;

  bool failed = false;
  options_to_interpret_ = options_to_interpret;

  // Find the uninterpreted_option field in the mutable copy of the options
  // and clear them, since we're about to interpret them.
  const FieldDescriptor* uninterpreted_options_field =
      options->GetDescriptor()->FindFieldByName("uninterpreted_option");
  GOOGLE_CHECK(uninterpreted_options_field != nullptr)
      << "No field named \"uninterpreted_option\" in the Options proto.";
  options->GetReflection()->ClearField(options, uninterpreted_options_field);

  std::vector<int> src_path = options_to_interpret->element_path;
  src_path.push_back(uninterpreted_options_field->number());

  // Find the uninterpreted_option field in the original options.
  const FieldDescriptor* original_uninterpreted_options_field =
      original_options->GetDescriptor()->FindFieldByName(
          "uninterpreted_option");
  GOOGLE_CHECK(original_uninterpreted_options_field != nullptr)
      << "No field named \"uninterpreted_option\" in the Options proto.";

  const int num_uninterpreted_options =
      original_options->GetReflection()->FieldSize(
          *original_options, original_uninterpreted_options_field);
  for (int i = 0; i < num_uninterpreted_options; ++i) {
    src_path.push_back(i);
    uninterpreted_option_ = down_cast<const UninterpretedOption*>(
        &original_options->GetReflection()->GetRepeatedMessage(
            *original_options, original_uninterpreted_options_field, i));
    if (!InterpretSingleOption(options, src_path,
                               options_to_interpret->element_path)) {
      // Error already added by InterpretSingleOption().
      failed = true;
      break;
    }
    src_path.pop_back();
  }
  // Reset these, so we don't have any dangling pointers.
  uninterpreted_option_ = nullptr;
  options_to_interpret_ = nullptr;

  if (!failed) {
    // InterpretSingleOption() added the interpreted options in the
    // UnknownFieldSet, in case the option isn't yet known to us.  Now we
    // serialize the options message and deserialize it back.  That way, any
    // option fields that we do happen to know about will get moved from the
    // UnknownFieldSet into the real fields, and thus be available right away.
    // If they are not known, that's OK too. They will get reparsed into the
    // UnknownFieldSet and wait there until the message is parsed by something
    // that does know about the options.

    // Keep the unparsed options around in case the reparsing fails.
    std::unique_ptr<Message> unparsed_options(options->New());
    options->GetReflection()->Swap(unparsed_options.get(), options);

    std::string buf;
    if (!unparsed_options->AppendToString(&buf) ||
        !options->ParseFromString(buf)) {
      builder_->AddError(
          options_to_interpret->element_name, *original_options,
          DescriptorPool::ErrorCollector::OTHER,
          "Some options could not be correctly parsed using the proto "
          "descriptors compiled into this binary.\n"
          "Unparsed options: " +
              unparsed_options->ShortDebugString() +
              "\n"
              "Parsing attempt:  " +
              options->ShortDebugString());
      // Restore the unparsed options.
      options->GetReflection()->Swap(unparsed_options.get(), options);
    }
  }

  return !failed;
}

bool DescriptorBuilder::OptionInterpreter::InterpretSingleOption(
    Message* options, const std::vector<int>& src_path,
    const std::vector<int>& options_path) {
  // First do some basic validation.
  if (uninterpreted_option_->name_size() == 0) {
    // This should never happen unless the parser has gone seriously awry or
    // someone has manually created the uninterpreted option badly.
    return AddNameError("Option must have a name.");
  }
  if (uninterpreted_option_->name(0).name_part() == "uninterpreted_option") {
    return AddNameError(
        "Option must not use reserved name "
        "\"uninterpreted_option\".");
  }

  const Descriptor* options_descriptor = nullptr;
  // Get the options message's descriptor from the builder's pool, so that we
  // get the version that knows about any extension options declared in the file
  // we're currently building. The descriptor should be there as long as the
  // file we're building imported descriptor.proto.

  // Note that we use DescriptorBuilder::FindSymbolNotEnforcingDeps(), not
  // DescriptorPool::FindMessageTypeByName() because we're already holding the
  // pool's mutex, and the latter method locks it again.  We don't use
  // FindSymbol() because files that use custom options only need to depend on
  // the file that defines the option, not descriptor.proto itself.
  Symbol symbol = builder_->FindSymbolNotEnforcingDeps(
      options->GetDescriptor()->full_name());
  options_descriptor = symbol.descriptor();
  if (options_descriptor == nullptr) {
    // The options message's descriptor was not in the builder's pool, so use
    // the standard version from the generated pool. We're not holding the
    // generated pool's mutex, so we can search it the straightforward way.
    options_descriptor = options->GetDescriptor();
  }
  GOOGLE_CHECK(options_descriptor);

  // We iterate over the name parts to drill into the submessages until we find
  // the leaf field for the option. As we drill down we remember the current
  // submessage's descriptor in |descriptor| and the next field in that
  // submessage in |field|. We also track the fields we're drilling down
  // through in |intermediate_fields|. As we go, we reconstruct the full option
  // name in |debug_msg_name|, for use in error messages.
  const Descriptor* descriptor = options_descriptor;
  const FieldDescriptor* field = nullptr;
  std::vector<const FieldDescriptor*> intermediate_fields;
  std::string debug_msg_name = "";

  std::vector<int> dest_path = options_path;

  for (int i = 0; i < uninterpreted_option_->name_size(); ++i) {
    builder_->undefine_resolved_name_.clear();
    const std::string& name_part = uninterpreted_option_->name(i).name_part();
    if (debug_msg_name.size() > 0) {
      debug_msg_name += ".";
    }
    if (uninterpreted_option_->name(i).is_extension()) {
      debug_msg_name += "(" + name_part + ")";
      // Search for the extension's descriptor as an extension in the builder's
      // pool. Note that we use DescriptorBuilder::LookupSymbol(), not
      // DescriptorPool::FindExtensionByName(), for two reasons: 1) It allows
      // relative lookups, and 2) because we're already holding the pool's
      // mutex, and the latter method locks it again.
      symbol =
          builder_->LookupSymbol(name_part, options_to_interpret_->name_scope);
      field = symbol.field_descriptor();
      // If we don't find the field then the field's descriptor was not in the
      // builder's pool, but there's no point in looking in the generated
      // pool. We require that you import the file that defines any extensions
      // you use, so they must be present in the builder's pool.
    } else {
      debug_msg_name += name_part;
      // Search for the field's descriptor as a regular field.
      field = descriptor->FindFieldByName(name_part);
    }

    if (field == nullptr) {
      if (get_allow_unknown(builder_->pool_)) {
        // We can't find the option, but AllowUnknownDependencies() is enabled,
        // so we will just leave it as uninterpreted.
        AddWithoutInterpreting(*uninterpreted_option_, options);
        return true;
      } else if (!(builder_->undefine_resolved_name_).empty()) {
        // Option is resolved to a name which is not defined.
        return AddNameError(
            "Option \"" + debug_msg_name + "\" is resolved to \"(" +
            builder_->undefine_resolved_name_ +
            ")\", which is not defined. The innermost scope is searched first "
            "in name resolution. Consider using a leading '.'(i.e., \"(." +
            debug_msg_name.substr(1) +
            "\") to start from the outermost scope.");
      } else {
        return AddNameError(
            "Option \"" + debug_msg_name +
            "\" unknown. Ensure that your proto" +
            " definition file imports the proto which defines the option.");
      }
    } else if (field->containing_type() != descriptor) {
      if (get_is_placeholder(field->containing_type())) {
        // The field is an extension of a placeholder type, so we can't
        // reliably verify whether it is a valid extension to use here (e.g.
        // we don't know if it is an extension of the correct *Options message,
        // or if it has a valid field number, etc.).  Just leave it as
        // uninterpreted instead.
        AddWithoutInterpreting(*uninterpreted_option_, options);
        return true;
      } else {
        // This can only happen if, due to some insane misconfiguration of the
        // pools, we find the options message in one pool but the field in
        // another. This would probably imply a hefty bug somewhere.
        return AddNameError("Option field \"" + debug_msg_name +
                            "\" is not a field or extension of message \"" +
                            descriptor->name() + "\".");
      }
    } else {
      // accumulate field numbers to form path to interpreted option
      dest_path.push_back(field->number());

      if (i < uninterpreted_option_->name_size() - 1) {
        if (field->cpp_type() != FieldDescriptor::CPPTYPE_MESSAGE) {
          return AddNameError("Option \"" + debug_msg_name +
                              "\" is an atomic type, not a message.");
        } else if (field->is_repeated()) {
          return AddNameError("Option field \"" + debug_msg_name +
                              "\" is a repeated message. Repeated message "
                              "options must be initialized using an "
                              "aggregate value.");
        } else {
          // Drill down into the submessage.
          intermediate_fields.push_back(field);
          descriptor = field->message_type();
        }
      }
    }
  }

  // We've found the leaf field. Now we use UnknownFieldSets to set its value
  // on the options message. We do so because the message may not yet know
  // about its extension fields, so we may not be able to set the fields
  // directly. But the UnknownFieldSets will serialize to the same wire-format
  // message, so reading that message back in once the extension fields are
  // known will populate them correctly.

  // First see if the option is already set.
  if (!field->is_repeated() &&
      !ExamineIfOptionIsSet(
          intermediate_fields.begin(), intermediate_fields.end(), field,
          debug_msg_name,
          options->GetReflection()->GetUnknownFields(*options))) {
    return false;  // ExamineIfOptionIsSet() already added the error.
  }

  // First set the value on the UnknownFieldSet corresponding to the
  // innermost message.
  std::unique_ptr<UnknownFieldSet> unknown_fields(new UnknownFieldSet());
  if (!SetOptionValue(field, unknown_fields.get())) {
    return false;  // SetOptionValue() already added the error.
  }

  // Now wrap the UnknownFieldSet with UnknownFieldSets corresponding to all
  // the intermediate messages.
  for (std::vector<const FieldDescriptor*>::reverse_iterator iter =
           intermediate_fields.rbegin();
       iter != intermediate_fields.rend(); ++iter) {
    std::unique_ptr<UnknownFieldSet> parent_unknown_fields(
        new UnknownFieldSet());
    switch ((*iter)->type()) {
      case FieldDescriptor::TYPE_MESSAGE: {
        io::StringOutputStream outstr(
            parent_unknown_fields->AddLengthDelimited((*iter)->number()));
        io::CodedOutputStream out(&outstr);
        internal::WireFormat::SerializeUnknownFields(*unknown_fields, &out);
        GOOGLE_CHECK(!out.HadError())
            << "Unexpected failure while serializing option submessage "
            << debug_msg_name << "\".";
        break;
      }

      case FieldDescriptor::TYPE_GROUP: {
        parent_unknown_fields->AddGroup((*iter)->number())
            ->MergeFrom(*unknown_fields);
        break;
      }

      default:
        GOOGLE_LOG(FATAL) << "Invalid wire type for CPPTYPE_MESSAGE: "
                   << (*iter)->type();
        return false;
    }
    unknown_fields.reset(parent_unknown_fields.release());
  }

  // Now merge the UnknownFieldSet corresponding to the top-level message into
  // the options message.
  options->GetReflection()->MutableUnknownFields(options)->MergeFrom(
      *unknown_fields);

  // record the element path of the interpreted option
  if (field->is_repeated()) {
    int index = repeated_option_counts_[dest_path]++;
    dest_path.push_back(index);
  }
  interpreted_paths_[src_path] = dest_path;

  return true;
}

void DescriptorBuilder::OptionInterpreter::UpdateSourceCodeInfo(
    SourceCodeInfo* info) {
  if (interpreted_paths_.empty()) {
    // nothing to do!
    return;
  }

  // We find locations that match keys in interpreted_paths_ and
  // 1) replace the path with the corresponding value in interpreted_paths_
  // 2) remove any subsequent sub-locations (sub-location is one whose path
  //    has the parent path as a prefix)
  //
  // To avoid quadratic behavior of removing interior rows as we go,
  // we keep a copy. But we don't actually copy anything until we've
  // found the first match (so if the source code info has no locations
  // that need to be changed, there is zero copy overhead).

  RepeatedPtrField<SourceCodeInfo_Location>* locs = info->mutable_location();
  RepeatedPtrField<SourceCodeInfo_Location> new_locs;
  bool copying = false;

  std::vector<int> pathv;
  bool matched = false;

  for (RepeatedPtrField<SourceCodeInfo_Location>::iterator loc = locs->begin();
       loc != locs->end(); loc++) {
    if (matched) {
      // see if this location is in the range to remove
      bool loc_matches = true;
      if (loc->path_size() < static_cast<int64_t>(pathv.size())) {
        loc_matches = false;
      } else {
        for (size_t j = 0; j < pathv.size(); j++) {
          if (loc->path(j) != pathv[j]) {
            loc_matches = false;
            break;
          }
        }
      }

      if (loc_matches) {
        // don't copy this row since it is a sub-location that we're removing
        continue;
      }

      matched = false;
    }

    pathv.clear();
    for (int j = 0; j < loc->path_size(); j++) {
      pathv.push_back(loc->path(j));
    }

    std::map<std::vector<int>, std::vector<int>>::iterator entry =
        interpreted_paths_.find(pathv);

    if (entry == interpreted_paths_.end()) {
      // not a match
      if (copying) {
        *new_locs.Add() = *loc;
      }
      continue;
    }

    matched = true;

    if (!copying) {
      // initialize the copy we are building
      copying = true;
      new_locs.Reserve(locs->size());
      for (RepeatedPtrField<SourceCodeInfo_Location>::iterator it =
               locs->begin();
           it != loc; it++) {
        *new_locs.Add() = *it;
      }
    }

    // add replacement and update its path
    SourceCodeInfo_Location* replacement = new_locs.Add();
    *replacement = *loc;
    replacement->clear_path();
    for (std::vector<int>::iterator rit = entry->second.begin();
         rit != entry->second.end(); rit++) {
      replacement->add_path(*rit);
    }
  }

  // if we made a changed copy, put it in place
  if (copying) {
    *locs = new_locs;
  }
}

void DescriptorBuilder::OptionInterpreter::AddWithoutInterpreting(
    const UninterpretedOption& uninterpreted_option, Message* options) {
  const FieldDescriptor* field =
      options->GetDescriptor()->FindFieldByName("uninterpreted_option");
  GOOGLE_CHECK(field != nullptr);

  options->GetReflection()
      ->AddMessage(options, field)
      ->CopyFrom(uninterpreted_option);
}

bool DescriptorBuilder::OptionInterpreter::ExamineIfOptionIsSet(
    std::vector<const FieldDescriptor*>::const_iterator
        intermediate_fields_iter,
    std::vector<const FieldDescriptor*>::const_iterator intermediate_fields_end,
    const FieldDescriptor* innermost_field, const std::string& debug_msg_name,
    const UnknownFieldSet& unknown_fields) {
  // We do linear searches of the UnknownFieldSet and its sub-groups.  This
  // should be fine since it's unlikely that any one options structure will
  // contain more than a handful of options.

  if (intermediate_fields_iter == intermediate_fields_end) {
    // We're at the innermost submessage.
    for (int i = 0; i < unknown_fields.field_count(); i++) {
      if (unknown_fields.field(i).number() == innermost_field->number()) {
        return AddNameError("Option \"" + debug_msg_name +
                            "\" was already set.");
      }
    }
    return true;
  }

  for (int i = 0; i < unknown_fields.field_count(); i++) {
    if (unknown_fields.field(i).number() ==
        (*intermediate_fields_iter)->number()) {
      const UnknownField* unknown_field = &unknown_fields.field(i);
      FieldDescriptor::Type type = (*intermediate_fields_iter)->type();
      // Recurse into the next submessage.
      switch (type) {
        case FieldDescriptor::TYPE_MESSAGE:
          if (unknown_field->type() == UnknownField::TYPE_LENGTH_DELIMITED) {
            UnknownFieldSet intermediate_unknown_fields;
            if (intermediate_unknown_fields.ParseFromString(
                    unknown_field->length_delimited()) &&
                !ExamineIfOptionIsSet(intermediate_fields_iter + 1,
                                      intermediate_fields_end, innermost_field,
                                      debug_msg_name,
                                      intermediate_unknown_fields)) {
              return false;  // Error already added.
            }
          }
          break;

        case FieldDescriptor::TYPE_GROUP:
          if (unknown_field->type() == UnknownField::TYPE_GROUP) {
            if (!ExamineIfOptionIsSet(intermediate_fields_iter + 1,
                                      intermediate_fields_end, innermost_field,
                                      debug_msg_name, unknown_field->group())) {
              return false;  // Error already added.
            }
          }
          break;

        default:
          GOOGLE_LOG(FATAL) << "Invalid wire type for CPPTYPE_MESSAGE: " << type;
          return false;
      }
    }
  }
  return true;
}

bool DescriptorBuilder::OptionInterpreter::SetOptionValue(
    const FieldDescriptor* option_field, UnknownFieldSet* unknown_fields) {
  // We switch on the CppType to validate.
  switch (option_field->cpp_type()) {
    case FieldDescriptor::CPPTYPE_INT32:
      if (uninterpreted_option_->has_positive_int_value()) {
        if (uninterpreted_option_->positive_int_value() >
            static_cast<uint64_t>(kint32max)) {
          return AddValueError("Value out of range for int32 option \"" +
                               option_field->full_name() + "\".");
        } else {
          SetInt32(option_field->number(),
                   uninterpreted_option_->positive_int_value(),
                   option_field->type(), unknown_fields);
        }
      } else if (uninterpreted_option_->has_negative_int_value()) {
        if (uninterpreted_option_->negative_int_value() <
            static_cast<int64_t>(kint32min)) {
          return AddValueError("Value out of range for int32 option \"" +
                               option_field->full_name() + "\".");
        } else {
          SetInt32(option_field->number(),
                   uninterpreted_option_->negative_int_value(),
                   option_field->type(), unknown_fields);
        }
      } else {
        return AddValueError("Value must be integer for int32 option \"" +
                             option_field->full_name() + "\".");
      }
      break;

    case FieldDescriptor::CPPTYPE_INT64:
      if (uninterpreted_option_->has_positive_int_value()) {
        if (uninterpreted_option_->positive_int_value() >
            static_cast<uint64_t>(kint64max)) {
          return AddValueError("Value out of range for int64 option \"" +
                               option_field->full_name() + "\".");
        } else {
          SetInt64(option_field->number(),
                   uninterpreted_option_->positive_int_value(),
                   option_field->type(), unknown_fields);
        }
      } else if (uninterpreted_option_->has_negative_int_value()) {
        SetInt64(option_field->number(),
                 uninterpreted_option_->negative_int_value(),
                 option_field->type(), unknown_fields);
      } else {
        return AddValueError("Value must be integer for int64 option \"" +
                             option_field->full_name() + "\".");
      }
      break;

    case FieldDescriptor::CPPTYPE_UINT32:
      if (uninterpreted_option_->has_positive_int_value()) {
        if (uninterpreted_option_->positive_int_value() > kuint32max) {
          return AddValueError("Value out of range for uint32 option \"" +
                               option_field->name() + "\".");
        } else {
          SetUInt32(option_field->number(),
                    uninterpreted_option_->positive_int_value(),
                    option_field->type(), unknown_fields);
        }
      } else {
        return AddValueError(
            "Value must be non-negative integer for uint32 "
            "option \"" +
            option_field->full_name() + "\".");
      }
      break;

    case FieldDescriptor::CPPTYPE_UINT64:
      if (uninterpreted_option_->has_positive_int_value()) {
        SetUInt64(option_field->number(),
                  uninterpreted_option_->positive_int_value(),
                  option_field->type(), unknown_fields);
      } else {
        return AddValueError(
            "Value must be non-negative integer for uint64 "
            "option \"" +
            option_field->full_name() + "\".");
      }
      break;

    case FieldDescriptor::CPPTYPE_FLOAT: {
      float value;
      if (uninterpreted_option_->has_double_value()) {
        value = uninterpreted_option_->double_value();
      } else if (uninterpreted_option_->has_positive_int_value()) {
        value = uninterpreted_option_->positive_int_value();
      } else if (uninterpreted_option_->has_negative_int_value()) {
        value = uninterpreted_option_->negative_int_value();
      } else {
        return AddValueError("Value must be number for float option \"" +
                             option_field->full_name() + "\".");
      }
      unknown_fields->AddFixed32(option_field->number(),
                                 internal::WireFormatLite::EncodeFloat(value));
      break;
    }

    case FieldDescriptor::CPPTYPE_DOUBLE: {
      double value;
      if (uninterpreted_option_->has_double_value()) {
        value = uninterpreted_option_->double_value();
      } else if (uninterpreted_option_->has_positive_int_value()) {
        value = uninterpreted_option_->positive_int_value();
      } else if (uninterpreted_option_->has_negative_int_value()) {
        value = uninterpreted_option_->negative_int_value();
      } else {
        return AddValueError("Value must be number for double option \"" +
                             option_field->full_name() + "\".");
      }
      unknown_fields->AddFixed64(option_field->number(),
                                 internal::WireFormatLite::EncodeDouble(value));
      break;
    }

    case FieldDescriptor::CPPTYPE_BOOL:
      uint64_t value;
      if (!uninterpreted_option_->has_identifier_value()) {
        return AddValueError(
            "Value must be identifier for boolean option "
            "\"" +
            option_field->full_name() + "\".");
      }
      if (uninterpreted_option_->identifier_value() == "true") {
        value = 1;
      } else if (uninterpreted_option_->identifier_value() == "false") {
        value = 0;
      } else {
        return AddValueError(
            "Value must be \"true\" or \"false\" for boolean "
            "option \"" +
            option_field->full_name() + "\".");
      }
      unknown_fields->AddVarint(option_field->number(), value);
      break;

    case FieldDescriptor::CPPTYPE_ENUM: {
      if (!uninterpreted_option_->has_identifier_value()) {
        return AddValueError(
            "Value must be identifier for enum-valued option "
            "\"" +
            option_field->full_name() + "\".");
      }
      const EnumDescriptor* enum_type = option_field->enum_type();
      const std::string& value_name = uninterpreted_option_->identifier_value();
      const EnumValueDescriptor* enum_value = nullptr;

      if (enum_type->file()->pool() != DescriptorPool::generated_pool()) {
        // Note that the enum value's fully-qualified name is a sibling of the
        // enum's name, not a child of it.
        std::string fully_qualified_name = enum_type->full_name();
        fully_qualified_name.resize(fully_qualified_name.size() -
                                    enum_type->name().size());
        fully_qualified_name += value_name;

        // Search for the enum value's descriptor in the builder's pool. Note
        // that we use DescriptorBuilder::FindSymbolNotEnforcingDeps(), not
        // DescriptorPool::FindEnumValueByName() because we're already holding
        // the pool's mutex, and the latter method locks it again.
        Symbol symbol =
            builder_->FindSymbolNotEnforcingDeps(fully_qualified_name);
        if (auto* candicate_descriptor = symbol.enum_value_descriptor()) {
          if (candicate_descriptor->type() != enum_type) {
            return AddValueError(
                "Enum type \"" + enum_type->full_name() +
                "\" has no value named \"" + value_name + "\" for option \"" +
                option_field->full_name() +
                "\". This appears to be a value from a sibling type.");
          } else {
            enum_value = candicate_descriptor;
          }
        }
      } else {
        // The enum type is in the generated pool, so we can search for the
        // value there.
        enum_value = enum_type->FindValueByName(value_name);
      }

      if (enum_value == nullptr) {
        return AddValueError("Enum type \"" +
                             option_field->enum_type()->full_name() +
                             "\" has no value named \"" + value_name +
                             "\" for "
                             "option \"" +
                             option_field->full_name() + "\".");
      } else {
        // Sign-extension is not a problem, since we cast directly from int32_t
        // to uint64_t, without first going through uint32_t.
        unknown_fields->AddVarint(
            option_field->number(),
            static_cast<uint64_t>(static_cast<int64_t>(enum_value->number())));
      }
      break;
    }

    case FieldDescriptor::CPPTYPE_STRING:
      if (!uninterpreted_option_->has_string_value()) {
        return AddValueError(
            "Value must be quoted string for string option "
            "\"" +
            option_field->full_name() + "\".");
      }
      // The string has already been unquoted and unescaped by the parser.
      unknown_fields->AddLengthDelimited(option_field->number(),
                                         uninterpreted_option_->string_value());
      break;

    case FieldDescriptor::CPPTYPE_MESSAGE:
      if (!SetAggregateOption(option_field, unknown_fields)) {
        return false;
      }
      break;
  }

  return true;
}

class DescriptorBuilder::OptionInterpreter::AggregateOptionFinder
    : public TextFormat::Finder {
 public:
  DescriptorBuilder* builder_;

  const Descriptor* FindAnyType(const Message& message,
                                const std::string& prefix,
                                const std::string& name) const override {
    if (prefix != internal::kTypeGoogleApisComPrefix &&
        prefix != internal::kTypeGoogleProdComPrefix) {
      return nullptr;
    }
    assert_mutex_held(builder_->pool_);
    return builder_->FindSymbol(name).descriptor();
  }

  const FieldDescriptor* FindExtension(Message* message,
                                       const std::string& name) const override {
    assert_mutex_held(builder_->pool_);
    const Descriptor* descriptor = message->GetDescriptor();
    Symbol result =
        builder_->LookupSymbolNoPlaceholder(name, descriptor->full_name());
    if (auto* field = result.field_descriptor()) {
      return field;
    } else if (result.type() == Symbol::MESSAGE &&
               descriptor->options().message_set_wire_format()) {
      const Descriptor* foreign_type = result.descriptor();
      // The text format allows MessageSet items to be specified using
      // the type name, rather than the extension identifier. If the symbol
      // lookup returned a Message, and the enclosing Message has
      // message_set_wire_format = true, then return the message set
      // extension, if one exists.
      for (int i = 0; i < foreign_type->extension_count(); i++) {
        const FieldDescriptor* extension = foreign_type->extension(i);
        if (extension->containing_type() == descriptor &&
            extension->type() == FieldDescriptor::TYPE_MESSAGE &&
            extension->is_optional() &&
            extension->message_type() == foreign_type) {
          // Found it.
          return extension;
        }
      }
    }
    return nullptr;
  }
};

// A custom error collector to record any text-format parsing errors
namespace {
class AggregateErrorCollector : public io::ErrorCollector {
 public:
  std::string error_;

  void AddError(int /* line */, int /* column */,
                const std::string& message) override {
    if (!error_.empty()) {
      error_ += "; ";
    }
    error_ += message;
  }

  void AddWarning(int /* line */, int /* column */,
                  const std::string& /* message */) override {
    // Ignore warnings
  }
};
}  // namespace

// We construct a dynamic message of the type corresponding to
// option_field, parse the supplied text-format string into this
// message, and serialize the resulting message to produce the value.
bool DescriptorBuilder::OptionInterpreter::SetAggregateOption(
    const FieldDescriptor* option_field, UnknownFieldSet* unknown_fields) {
  if (!uninterpreted_option_->has_aggregate_value()) {
    return AddValueError("Option \"" + option_field->full_name() +
                         "\" is a message. To set the entire message, use "
                         "syntax like \"" +
                         option_field->name() +
                         " = { <proto text format> }\". "
                         "To set fields within it, use "
                         "syntax like \"" +
                         option_field->name() + ".foo = value\".");
  }

  const Descriptor* type = option_field->message_type();
  std::unique_ptr<Message> dynamic(dynamic_factory_.GetPrototype(type)->New());
  GOOGLE_CHECK(dynamic.get() != nullptr)
      << "Could not create an instance of " << option_field->DebugString();

  AggregateErrorCollector collector;
  AggregateOptionFinder finder;
  finder.builder_ = builder_;
  TextFormat::Parser parser;
  parser.RecordErrorsTo(&collector);
  parser.SetFinder(&finder);
  if (!parser.ParseFromString(uninterpreted_option_->aggregate_value(),
                              dynamic.get())) {
    AddValueError("Error while parsing option value for \"" +
                  option_field->name() + "\": " + collector.error_);
    return false;
  } else {
    std::string serial;
    dynamic->SerializeToString(&serial);  // Never fails
    if (option_field->type() == FieldDescriptor::TYPE_MESSAGE) {
      unknown_fields->AddLengthDelimited(option_field->number(), serial);
    } else {
      GOOGLE_CHECK_EQ(option_field->type(), FieldDescriptor::TYPE_GROUP);
      UnknownFieldSet* group = unknown_fields->AddGroup(option_field->number());
      group->ParseFromString(serial);
    }
    return true;
  }
}

void DescriptorBuilder::OptionInterpreter::SetInt32(
    int number, int32_t value, FieldDescriptor::Type type,
    UnknownFieldSet* unknown_fields) {
  switch (type) {
    case FieldDescriptor::TYPE_INT32:
      unknown_fields->AddVarint(
          number, static_cast<uint64_t>(static_cast<int64_t>(value)));
      break;

    case FieldDescriptor::TYPE_SFIXED32:
      unknown_fields->AddFixed32(number, static_cast<uint32_t>(value));
      break;

    case FieldDescriptor::TYPE_SINT32:
      unknown_fields->AddVarint(
          number, internal::WireFormatLite::ZigZagEncode32(value));
      break;

    default:
      GOOGLE_LOG(FATAL) << "Invalid wire type for CPPTYPE_INT32: " << type;
      break;
  }
}

void DescriptorBuilder::OptionInterpreter::SetInt64(
    int number, int64_t value, FieldDescriptor::Type type,
    UnknownFieldSet* unknown_fields) {
  switch (type) {
    case FieldDescriptor::TYPE_INT64:
      unknown_fields->AddVarint(number, static_cast<uint64_t>(value));
      break;

    case FieldDescriptor::TYPE_SFIXED64:
      unknown_fields->AddFixed64(number, static_cast<uint64_t>(value));
      break;

    case FieldDescriptor::TYPE_SINT64:
      unknown_fields->AddVarint(
          number, internal::WireFormatLite::ZigZagEncode64(value));
      break;

    default:
      GOOGLE_LOG(FATAL) << "Invalid wire type for CPPTYPE_INT64: " << type;
      break;
  }
}

void DescriptorBuilder::OptionInterpreter::SetUInt32(
    int number, uint32_t value, FieldDescriptor::Type type,
    UnknownFieldSet* unknown_fields) {
  switch (type) {
    case FieldDescriptor::TYPE_UINT32:
      unknown_fields->AddVarint(number, static_cast<uint64_t>(value));
      break;

    case FieldDescriptor::TYPE_FIXED32:
      unknown_fields->AddFixed32(number, static_cast<uint32_t>(value));
      break;

    default:
      GOOGLE_LOG(FATAL) << "Invalid wire type for CPPTYPE_UINT32: " << type;
      break;
  }
}

void DescriptorBuilder::OptionInterpreter::SetUInt64(
    int number, uint64_t value, FieldDescriptor::Type type,
    UnknownFieldSet* unknown_fields) {
  switch (type) {
    case FieldDescriptor::TYPE_UINT64:
      unknown_fields->AddVarint(number, value);
      break;

    case FieldDescriptor::TYPE_FIXED64:
      unknown_fields->AddFixed64(number, value);
      break;

    default:
      GOOGLE_LOG(FATAL) << "Invalid wire type for CPPTYPE_UINT64: " << type;
      break;
  }
}

void DescriptorBuilder::LogUnusedDependency(const FileDescriptorProto& proto,
                                            const FileDescriptor* result) {

  if (!unused_dependency_.empty()) {
    auto itr = pool_->unused_import_track_files_.find(proto.name());
    bool is_error =
        itr != pool_->unused_import_track_files_.end() && itr->second;
    for (std::set<const FileDescriptor*>::const_iterator it =
             unused_dependency_.begin();
         it != unused_dependency_.end(); ++it) {
      std::string error_message = "Import " + (*it)->name() + " is unused.";
      if (is_error) {
        AddError((*it)->name(), proto, DescriptorPool::ErrorCollector::IMPORT,
                 error_message);
      } else {
        AddWarning((*it)->name(), proto, DescriptorPool::ErrorCollector::IMPORT,
                   error_message);
      }
    }
  }
}

Symbol DescriptorPool::CrossLinkOnDemandHelper(StringPiece name,
                                               bool expecting_enum) const {
  auto lookup_name = std::string(name);
  if (!lookup_name.empty() && lookup_name[0] == '.') {
    lookup_name = lookup_name.substr(1);
  }
  Symbol result = tables_->FindByNameHelper(this, lookup_name);
  return result;
}

// Handle the lazy import building for a message field whose type wasn't built
// at cross link time. If that was the case, we saved the name of the type to
// be looked up when the accessor for the type was called. Set type_,
// enum_type_, message_type_, and default_value_enum_ appropriately.
void FieldDescriptor::InternalTypeOnceInit() const {
  GOOGLE_CHECK(file()->finished_building_ == true);
  const EnumDescriptor* enum_type = nullptr;
  if (type_once_->field.type_name) {
    Symbol result = file()->pool()->CrossLinkOnDemandHelper(
        *type_once_->field.type_name, type_ == FieldDescriptor::TYPE_ENUM);
    if (result.type() == Symbol::MESSAGE) {
      type_ = FieldDescriptor::TYPE_MESSAGE;
      type_descriptor_.message_type = result.descriptor();
    } else if (result.type() == Symbol::ENUM) {
      type_ = FieldDescriptor::TYPE_ENUM;
      enum_type = type_descriptor_.enum_type = result.enum_descriptor();
    }
  }
  if (enum_type && !default_value_enum_) {
    if (type_once_->field.default_value_enum_name) {
      // Have to build the full name now instead of at CrossLink time,
      // because enum_type may not be known at the time.
      std::string name = enum_type->full_name();
      // Enum values reside in the same scope as the enum type.
      std::string::size_type last_dot = name.find_last_of('.');
      if (last_dot != std::string::npos) {
        name = name.substr(0, last_dot) + "." +
               *type_once_->field.default_value_enum_name;
      } else {
        name = *type_once_->field.default_value_enum_name;
      }
      Symbol result = file()->pool()->CrossLinkOnDemandHelper(name, true);
      default_value_enum_ = result.enum_value_descriptor();
    }
    if (!default_value_enum_) {
      // We use the first defined value as the default
      // if a default is not explicitly defined.
      GOOGLE_CHECK(enum_type->value_count());
      default_value_enum_ = enum_type->value(0);
    }
  }
}

void FieldDescriptor::TypeOnceInit(const FieldDescriptor* to_init) {
  to_init->InternalTypeOnceInit();
}

// message_type(), enum_type(), default_value_enum(), and type()
// all share the same internal::call_once init path to do lazy
// import building and cross linking of a field of a message.
const Descriptor* FieldDescriptor::message_type() const {
  if (type_once_) {
    internal::call_once(type_once_->once, FieldDescriptor::TypeOnceInit, this);
  }
  return type_ == TYPE_MESSAGE || type_ == TYPE_GROUP
             ? type_descriptor_.message_type
             : nullptr;
}

const EnumDescriptor* FieldDescriptor::enum_type() const {
  if (type_once_) {
    internal::call_once(type_once_->once, FieldDescriptor::TypeOnceInit, this);
  }
  return type_ == TYPE_ENUM ? type_descriptor_.enum_type : nullptr;
}

const EnumValueDescriptor* FieldDescriptor::default_value_enum() const {
  if (type_once_) {
    internal::call_once(type_once_->once, FieldDescriptor::TypeOnceInit, this);
  }
  return default_value_enum_;
}

const std::string& FieldDescriptor::PrintableNameForExtension() const {
  const bool is_message_set_extension =
      is_extension() &&
      containing_type()->options().message_set_wire_format() &&
      type() == FieldDescriptor::TYPE_MESSAGE && is_optional() &&
      extension_scope() == message_type();
  return is_message_set_extension ? message_type()->full_name() : full_name();
}

void FileDescriptor::InternalDependenciesOnceInit() const {
  GOOGLE_CHECK(finished_building_ == true);
  auto* names = dependencies_once_->file.dependencies_names;
  for (int i = 0; i < dependency_count(); i++) {
    if (names[i]) {
      dependencies_[i] = pool_->FindFileByName(*names[i]);
    }
  }
}

void FileDescriptor::DependenciesOnceInit(const FileDescriptor* to_init) {
  to_init->InternalDependenciesOnceInit();
}

const FileDescriptor* FileDescriptor::dependency(int index) const {
  if (dependencies_once_) {
    // Do once init for all indices, as it's unlikely only a single index would
    // be called, and saves on internal::call_once allocations.
    internal::call_once(dependencies_once_->once,
                        FileDescriptor::DependenciesOnceInit, this);
  }
  return dependencies_[index];
}

const Descriptor* MethodDescriptor::input_type() const {
  return input_type_.Get();
}

const Descriptor* MethodDescriptor::output_type() const {
  return output_type_.Get();
}


namespace internal {
void LazyDescriptor::Set(const Descriptor* descriptor) {
  GOOGLE_CHECK(!once_);
  descriptor_ = descriptor;
}

void LazyDescriptor::SetLazy(StringPiece name,
                             const FileDescriptor* file) {
  // verify Init() has been called and Set hasn't been called yet.
  GOOGLE_CHECK(!descriptor_);
  GOOGLE_CHECK(!once_);
  GOOGLE_CHECK(file && file->pool_);
  GOOGLE_CHECK(file->pool_->lazily_build_dependencies_);
  GOOGLE_CHECK(!file->finished_building_);
  once_ = file->pool_->tables_->AllocateLazyInit();
  once_->descriptor.file = file;
  once_->descriptor.name = file->pool_->tables_->AllocateString(name);
}

void LazyDescriptor::Once() {
  if (once_) {
    internal::call_once(once_->once, LazyDescriptor::OnceStatic, this);
  }
}

void LazyDescriptor::OnceStatic(LazyDescriptor* lazy) { lazy->OnceInternal(); }

void LazyDescriptor::OnceInternal() {
  auto* file = once_->descriptor.file;
  auto* name = once_->descriptor.name;
  GOOGLE_CHECK(file->finished_building_);
  if (!descriptor_ && name) {
    auto* descriptor =
        file->pool_->CrossLinkOnDemandHelper(*name, false).descriptor();
    if (descriptor != nullptr) {
      descriptor_ = descriptor;
    }
  }
}
}  // namespace internal

}  // namespace protobuf
}  // namespace google

#include <google/protobuf/port_undef.inc><|MERGE_RESOLUTION|>--- conflicted
+++ resolved
@@ -686,7 +686,7 @@
         T(std::forward<Args>(args)...);
   }
 
-  TableArena(): small_size_blocks_() {}
+  TableArena() {}
 
   TableArena(const TableArena&) = delete;
   TableArena& operator=(const TableArena&) = delete;
@@ -1010,11 +1010,7 @@
   }
 
   Block* current_ = nullptr;
-<<<<<<< HEAD
-  std::array<Block*, kSmallSizes.size()> small_size_blocks_;
-=======
   std::array<Block*, kSmallSizes.size()> small_size_blocks_ = {{}};
->>>>>>> 509aee4b
   Block* full_blocks_ = nullptr;
 
   size_t num_allocations_ = 0;
