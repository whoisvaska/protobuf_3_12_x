<?xml version="1.0" encoding="UTF-8"?>
<package xmlns="http://pear.php.net/dtd/package-2.0" xmlns:tasks="http://pear.php.net/dtd/tasks-1.0" xmlns:xsi="http://www.w3.org/2001/XMLSchema-instance" packagerversion="1.9.5" version="2.0" xsi:schemaLocation="http://pear.php.net/dtd/tasks-1.0 http://pear.php.net/dtd/tasks-1.0.xsd http://pear.php.net/dtd/package-2.0 http://pear.php.net/dtd/package-2.0.xsd">
 <name>protobuf</name>
 <channel>pecl.php.net</channel>
 <summary>Google's language-neutral, platform-neutral, extensible mechanism for serializing structured data.</summary>
 <description>https://developers.google.com/protocol-buffers/</description>
 <lead>
  <name>Protobuf Team</name>
  <user>protobufpackages</user>
  <email>protobuf-packages@google.com</email>
  <active>yes</active>
 </lead>
<<<<<<< HEAD
 <date>2022-10-13</date>
 <time>11:40:58</time>
 <version>
  <release>3.21.8</release>
  <api>3.21.8</api>
=======
 <date>2022-10-26</date>
 <time>09:08:50</time>
 <version>
  <release>3.21.9</release>
  <api>3.21.9</api>
>>>>>>> ba017798
 </version>
 <stability>
  <release>stable</release>
  <api>stable</api>
 </stability>
 <license uri="https://opensource.org/licenses/BSD-3-Clause">BSD-3-Clause</license>
 <notes>
 * See github.com/protocolbuffers/protobuf/releases for release notes.
 </notes>
 <contents>
  <dir baseinstalldir="/" name="/">
    <file baseinstalldir="/" name="config.m4" role="src"/>
    <file baseinstalldir="/" name="arena.c" role="src"/>
    <file baseinstalldir="/" name="arena.h" role="src"/>
    <file baseinstalldir="/" name="array.c" role="src"/>
    <file baseinstalldir="/" name="array.h" role="src"/>
    <file baseinstalldir="/" name="convert.c" role="src"/>
    <file baseinstalldir="/" name="convert.h" role="src"/>
    <file baseinstalldir="/" name="def.c" role="src"/>
    <file baseinstalldir="/" name="def.h" role="src"/>
    <file baseinstalldir="/" name="map.c" role="src"/>
    <file baseinstalldir="/" name="map.h" role="src"/>
    <file baseinstalldir="/" name="message.c" role="src"/>
    <file baseinstalldir="/" name="message.h" role="src"/>
    <file baseinstalldir="/" name="names.c" role="src"/>
    <file baseinstalldir="/" name="names.h" role="src"/>
    <file baseinstalldir="/" name="php-upb.c" role="src"/>
    <file baseinstalldir="/" name="php-upb.h" role="src"/>
    <file baseinstalldir="/" name="php_protobuf.h" role="src"/>
    <file baseinstalldir="/" name="protobuf.c" role="src"/>
    <file baseinstalldir="/" name="protobuf.h" role="src"/>
    <file baseinstalldir="/" name="wkt.inc" role="src"/>
    <file baseinstalldir="/" name="LICENSE" role="doc"/>
    <file baseinstalldir="/" name="third_party/utf8_range/naive.c" role="src"/>
    <file baseinstalldir="/" name="third_party/utf8_range/range2-neon.c" role="src"/>
    <file baseinstalldir="/" name="third_party/utf8_range/range2-sse.c" role="src"/>
    <file baseinstalldir="/" name="third_party/utf8_range/utf8_range.h" role="src"/>
    <file baseinstalldir="/" name="third_party/utf8_range/LICENSE" role="doc"/>
  </dir>
 </contents>
 <dependencies>
  <required>
   <php>
    <min>7.0.0</min>
   </php>
   <pearinstaller>
    <min>1.4.0</min>
   </pearinstaller>
  </required>
 </dependencies>
 <providesextension>protobuf</providesextension>
 <extsrcrelease/>
 <changelog>
  <release>
   <version>
    <release>3.1.0a1</release>
    <api>3.1.0a1</api>
   </version>
   <stability>
    <release>alpha</release>
    <api>alpha</api>
   </stability>
   <date>2016-09-23</date>
   <time>16:06:07</time>
   <license uri="https://opensource.org/licenses/BSD-3-Clause">BSD-3-Clause</license>
   <notes>
First alpha release
   </notes>
  </release>
  <release>
   <version>
    <release>3.2.0a1</release>
    <api>3.2.0a1</api>
   </version>
   <stability>
    <release>alpha</release>
    <api>alpha</api>
   </stability>
   <date>2017-01-13</date>
   <time>16:06:07</time>
   <license uri="https://opensource.org/licenses/BSD-3-Clause">BSD-3-Clause</license>
   <notes>
Second alpha release.
   </notes>
  </release>
  <release>
   <version>
    <release>3.3.0</release>
    <api>3.3.0</api>
   </version>
   <stability>
    <release>stable</release>
    <api>stable</api>
   </stability>
   <date>2017-04-28</date>
   <time>16:06:07</time>
   <license uri="https://opensource.org/licenses/BSD-3-Clause">BSD-3-Clause</license>
   <notes>
GA release.
   </notes>
  </release>
  <release>
   <version>
    <release>3.3.1</release>
    <api>3.3.0</api>
   </version>
   <stability>
    <release>stable</release>
    <api>stable</api>
   </stability>
   <date>2017-05-08</date>
   <time>15:33:07</time>
   <license uri="https://opensource.org/licenses/BSD-3-Clause">BSD-3-Clause</license>
   <notes>
GA release.
   </notes>
  </release>
  <release>
   <version>
    <release>3.3.2</release>
    <api>3.3.0</api>
   </version>
   <stability>
    <release>stable</release>
    <api>stable</api>
   </stability>
   <date>2017-06-21</date>
   <time>15:33:07</time>
   <license uri="https://opensource.org/licenses/BSD-3-Clause">BSD-3-Clause</license>
   <notes>
GA release.
   </notes>
  </release>
  <release>
   <version>
    <release>3.4.0</release>
    <api>3.4.0</api>
   </version>
   <stability>
    <release>stable</release>
    <api>stable</api>
   </stability>
   <date>2017-08-16</date>
   <time>15:33:07</time>
   <license uri="https://opensource.org/licenses/BSD-3-Clause">BSD-3-Clause</license>
   <notes>
GA release.
   </notes>
  </release>
  <release>
   <version>
    <release>3.4.1</release>
    <api>3.4.1</api>
   </version>
   <stability>
    <release>stable</release>
    <api>stable</api>
   </stability>
   <date>2017-09-14</date>
   <time>11:02:07</time>
   <license uri="https://opensource.org/licenses/BSD-3-Clause">BSD-3-Clause</license>
   <notes>
GA release.
   </notes>
  </release>
  <release>
   <version>
    <release>3.5.0</release>
    <api>3.5.0</api>
   </version>
   <stability>
    <release>stable</release>
    <api>stable</api>
   </stability>
   <date>2017-11-15</date>
   <time>11:02:07</time>
   <license uri="https://opensource.org/licenses/BSD-3-Clause">BSD-3-Clause</license>
   <notes>
GA release.
   </notes>
  </release>
  <release>
   <version>
    <release>3.5.0.1</release>
    <api>3.5.0.1</api>
   </version>
   <stability>
    <release>stable</release>
    <api>stable</api>
   </stability>
   <date>2017-12-06</date>
   <time>11:02:07</time>
   <license uri="https://opensource.org/licenses/BSD-3-Clause">BSD-3-Clause</license>
   <notes>
GA release.
   </notes>
  </release>
  <release>
   <version>
    <release>3.5.1</release>
    <api>3.5.1</api>
   </version>
   <stability>
    <release>stable</release>
    <api>stable</api>
   </stability>
   <date>2017-12-11</date>
   <time>11:02:07</time>
   <license uri="https://opensource.org/licenses/BSD-3-Clause">BSD-3-Clause</license>
   <notes>
GA release.
   </notes>
  </release>
  <release>
   <version>
    <release>3.5.2</release>
    <api>3.5.2</api>
   </version>
   <stability>
    <release>stable</release>
    <api>stable</api>
   </stability>
   <date>2018-03-06</date>
   <time>11:02:07</time>
   <license uri="https://opensource.org/licenses/BSD-3-Clause">BSD-3-Clause</license>
   <notes>
G  A release.
   </notes>
  </release>
  <release>
   <version>
    <release>3.6.0</release>
    <api>3.6.0</api>
   </version>
   <stability>
    <release>stable</release>
    <api>stable</api>
   </stability>
   <date>2018-06-06</date>
   <time>11:02:07</time>
   <license uri="https://opensource.org/licenses/BSD-3-Clause">BSD-3-Clause</license>
   <notes>
G  A release.
   </notes>
  </release>
  <release>
   <version>
    <release>3.6.1</release>
    <api>3.6.1</api>
   </version>
   <stability>
    <release>stable</release>
    <api>stable</api>
   </stability>
   <date>2018-08-03</date>
   <time>11:02:07</time>
   <license uri="https://opensource.org/licenses/BSD-3-Clause">BSD-3-Clause</license>
   <notes>
G  A release.
   </notes>
  </release>
  <release>
   <version>
    <release>3.7.0RC2</release>
    <api>3.7.0</api>
   </version>
   <stability>
    <release>stable</release>
    <api>stable</api>
   </stability>
   <date>2019-02-1</date>
   <time>10:22:43</time>
   <license uri="https://opensource.org/licenses/BSD-3-Clause">BSD-3-Clause</license>
   <notes>GA release.</notes>
  </release>
  <release>
   <version>
    <release>3.7.0RC3</release>
    <api>3.7.0</api>
   </version>
   <stability>
    <release>beta</release>
    <api>beta</api>
   </stability>
   <date>2019-02-22</date>
   <time>11:31:21</time>
   <license uri="https://opensource.org/licenses/BSD-3-Clause">BSD-3-Clause</license>
   <notes>GA release.</notes>
  </release>
  <release>
   <version>
    <release>3.7.0</release>
    <api>3.7.0</api>
   </version>
   <stability>
    <release>stable</release>
    <api>stable</api>
   </stability>
   <date>2019-02-28</date>
   <time>10:19:15</time>
   <license uri="https://opensource.org/licenses/BSD-3-Clause">BSD-3-Clause</license>
   <notes>GA release.</notes>
  </release>
  <release>
   <version>
    <release>3.7.1</release>
    <api>3.7.1</api>
   </version>
   <stability>
    <release>stable</release>
    <api>stable</api>
   </stability>
   <date>2019-03-25</date>
   <time>13:23:39</time>
   <license uri="https://opensource.org/licenses/BSD-3-Clause">BSD-3-Clause</license>
   <notes>GA release.</notes>
  </release>
  <release>
   <version>
    <release>3.8.0RC1</release>
    <api>3.8.0</api>
   </version>
   <stability>
    <release>beta</release>
    <api>beta</api>
   </stability>
   <date>2019-04-23</date>
   <time>16:14:52</time>
   <license uri="https://opensource.org/licenses/BSD-3-Clause">BSD-3-Clause</license>
   <notes>GA release.</notes>
  </release>
  <release>
   <version>
    <release>3.8.0</release>
    <api>3.8.0</api>
   </version>
   <stability>
    <release>stable</release>
    <api>stable</api>
   </stability>
   <date>2019-05-21</date>
   <time>14:07:13</time>
   <license uri="https://opensource.org/licenses/BSD-3-Clause">BSD-3-Clause</license>
   <notes>GA release.</notes>
  </release>
  <release>
   <version>
    <release>3.9.0RC1</release>
    <api>3.9.0</api>
   </version>
   <stability>
    <release>beta</release>
    <api>beta</api>
   </stability>
   <date>2019-06-17</date>
   <time>09:34:50</time>
   <license uri="https://opensource.org/licenses/BSD-3-Clause">BSD-3-Clause</license>
   <notes>GA release.</notes>
  </release>
  <release>
   <version>
    <release>3.9.0</release>
    <api>3.9.0</api>
   </version>
   <stability>
    <release>stable</release>
    <api>stable</api>
   </stability>
   <date>2019-07-10</date>
   <time>16:50:08</time>
   <license uri="https://opensource.org/licenses/BSD-3-Clause">BSD-3-Clause</license>
   <notes>GA release.</notes>
  </release>
  <release>
   <version>
    <release>3.9.1</release>
    <api>3.9.1</api>
   </version>
   <stability>
    <release>stable</release>
    <api>stable</api>
   </stability>
   <date>2019-08-02</date>
   <time>15:59:08</time>
   <license uri="https://opensource.org/licenses/BSD-3-Clause">BSD-3-Clause</license>
   <notes>GA release.</notes>
  </release>
  <release>
   <version>
    <release>3.10.0RC1</release>
    <api>3.10.0</api>
   </version>
   <stability>
    <release>beta</release>
    <api>beta</api>
   </stability>
   <date>2019-09-04</date>
   <time>13:24:25</time>
   <license uri="https://opensource.org/licenses/BSD-3-Clause">BSD-3-Clause</license>
   <notes>GA release.</notes>
  </release>
  <release>
   <version>
    <release>3.10.0RC1</release>
    <api>3.10.0</api>
   </version>
   <stability>
    <release>beta</release>
    <api>beta</api>
   </stability>
   <date>2019-09-05</date>
   <time>10:12:46</time>
   <license uri="https://opensource.org/licenses/BSD-3-Clause">BSD-3-Clause</license>
   <notes>GA release.</notes>
  </release>
  <release>
   <version>
    <release>3.10.0</release>
    <api>3.10.0</api>
   </version>
   <stability>
    <release>stable</release>
    <api>stable</api>
   </stability>
   <date>2019-09-12</date>
   <time>13:48:02</time>
   <license uri="https://opensource.org/licenses/BSD-3-Clause">BSD-3-Clause</license>
   <notes>GA release.</notes>
  </release>
  <release>
   <version>
    <release>3.11.0RC1</release>
    <api>3.11.0</api>
   </version>
   <stability>
    <release>beta</release>
    <api>beta</api>
   </stability>
   <date>2019-11-15</date>
   <time>11:44:18</time>
   <license uri="https://opensource.org/licenses/BSD-3-Clause">BSD-3-Clause</license>
   <notes>GA release.</notes>
  </release>
  <release>
   <version>
    <release>3.11.0RC2</release>
    <api>3.11.0</api>
   </version>
   <stability>
    <release>beta</release>
    <api>beta</api>
   </stability>
   <date>2019-11-21</date>
   <time>10:38:49</time>
   <license uri="https://opensource.org/licenses/BSD-3-Clause">BSD-3-Clause</license>
   <notes>GA release.</notes>
  </release>
  <release>
   <version>
    <release>3.11.0</release>
    <api>3.11.0</api>
   </version>
   <stability>
    <release>stable</release>
    <api>stable</api>
   </stability>
   <date>2019-11-25</date>
   <time>11:47:41</time>
   <license uri="https://opensource.org/licenses/BSD-3-Clause">BSD-3-Clause</license>
   <notes>GA release.</notes>
  </release>
  <release>
   <version>
    <release>3.11.1</release>
    <api>3.11.1</api>
   </version>
   <stability>
    <release>stable</release>
    <api>stable</api>
   </stability>
   <date>2019-12-02</date>
   <time>11:09:17</time>
   <license uri="https://opensource.org/licenses/BSD-3-Clause">BSD-3-Clause</license>
   <notes>GA release.</notes>
  </release>
  <release>
   <version>
    <release>3.11.2</release>
    <api>3.11.2</api>
   </version>
   <stability>
    <release>stable</release>
    <api>stable</api>
   </stability>
   <date>2019-12-10</date>
   <time>11:22:54</time>
   <license uri="https://opensource.org/licenses/BSD-3-Clause">BSD-3-Clause</license>
   <notes>GA release.</notes>
  </release>
  <release>
   <version>
    <release>3.11.3</release>
    <api>3.11.3</api>
   </version>
   <stability>
    <release>stable</release>
    <api>stable</api>
   </stability>
   <date>2020-01-28</date>
   <time>10:20:43</time>
   <license uri="https://opensource.org/licenses/BSD-3-Clause">BSD-3-Clause</license>
   <notes>GA release.</notes>
  </release>
  <release>
   <version>
    <release>3.11.4</release>
    <api>3.11.4</api>
   </version>
   <stability>
    <release>stable</release>
    <api>stable</api>
   </stability>
   <date>2020-02-12</date>
   <time>12:46:57</time>
   <license uri="https://opensource.org/licenses/BSD-3-Clause">BSD-3-Clause</license>
   <notes>GA release.</notes>
  </release>
  <release>
   <version>
    <release>3.12.0RC1</release>
    <api>3.12.0</api>
   </version>
   <stability>
    <release>beta</release>
    <api>beta</api>
   </stability>
   <date>2020-04-30</date>
   <time>14:23:34</time>
   <license uri="https://opensource.org/licenses/BSD-3-Clause">BSD-3-Clause</license>
   <notes>GA release.</notes>
  </release>
  <release>
   <version>
    <release>3.12.0RC2</release>
    <api>3.12.0</api>
   </version>
   <stability>
    <release>beta</release>
    <api>beta</api>
   </stability>
   <date>2020-05-12</date>
   <time>12:48:03</time>
   <license uri="https://opensource.org/licenses/BSD-3-Clause">BSD-3-Clause</license>
   <notes>GA release.</notes>
  </release>
  <release>
   <version>
    <release>3.12.0</release>
    <api>3.12.0</api>
   </version>
   <stability>
    <release>stable</release>
    <api>stable</api>
   </stability>
   <date>2020-05-15</date>
   <time>13:26:23</time>
   <license uri="https://opensource.org/licenses/BSD-3-Clause">BSD-3-Clause</license>
   <notes>GA release.</notes>
  </release>
  <release>
   <version>
    <release>3.12.1</release>
    <api>3.12.1</api>
   </version>
   <stability>
    <release>stable</release>
    <api>stable</api>
   </stability>
   <date>2020-05-20</date>
   <time>10:18:13</time>
   <license uri="https://opensource.org/licenses/BSD-3-Clause">BSD-3-Clause</license>
   <notes>GA release.</notes>
  </release>
  <release>
   <version>
    <release>3.12.2</release>
    <api>3.12.2</api>
   </version>
   <stability>
    <release>stable</release>
    <api>stable</api>
   </stability>
   <date>2020-05-26</date>
   <time>13:57:10</time>
   <license uri="https://opensource.org/licenses/BSD-3-Clause">BSD-3-Clause</license>
   <notes>GA release.</notes>
  </release>
  <release>
   <version>
    <release>3.12.3</release>
    <api>3.12.3</api>
   </version>
   <stability>
    <release>stable</release>
    <api>stable</api>
   </stability>
   <date>2020-06-01</date>
   <time>01:09:39</time>
   <license uri="https://opensource.org/licenses/BSD-3-Clause">BSD-3-Clause</license>
   <notes>GA release.</notes>
  </release>
  <release>
   <version>
    <release>3.13.0RC1</release>
    <api>3.13.0</api>
   </version>
   <stability>
    <release>beta</release>
    <api>beta</api>
   </stability>
   <date>2020-08-05</date>
   <time>11:21:41</time>
   <license uri="https://opensource.org/licenses/BSD-3-Clause">BSD-3-Clause</license>
   <notes>GA release.</notes>
  </release>
  <release>
   <version>
    <release>3.13.0RC2</release>
    <api>3.13.0</api>
   </version>
   <stability>
    <release>beta</release>
    <api>beta</api>
   </stability>
   <date>2020-08-05</date>
   <time>11:22:52</time>
   <license uri="https://opensource.org/licenses/BSD-3-Clause">BSD-3-Clause</license>
   <notes>GA release.</notes>
  </release>
  <release>
   <version>
    <release>3.13.0RC3</release>
    <api>3.13.0</api>
   </version>
   <stability>
    <release>beta</release>
    <api>beta</api>
   </stability>
   <date>2020-08-12</date>
   <time>13:46:54</time>
   <license uri="https://opensource.org/licenses/BSD-3-Clause">BSD-3-Clause</license>
   <notes>GA release.</notes>
  </release>
  <release>
   <version>
    <release>3.13.0</release>
    <api>3.13.0</api>
   </version>
   <stability>
    <release>stable</release>
    <api>stable</api>
   </stability>
   <date>2020-08-14</date>
   <time>14:07:59</time>
   <license uri="https://opensource.org/licenses/BSD-3-Clause">BSD-3-Clause</license>
   <notes>GA release.</notes>
  </release>
  <release>
   <version>
    <release>3.13.0.1</release>
    <api>3.13.0.1</api>
   </version>
   <stability>
    <release>stable</release>
    <api>stable</api>
   </stability>
   <date>2020-10-08</date>
   <time>14:07:59</time>
   <license uri="https://opensource.org/licenses/BSD-3-Clause">BSD-3-Clause</license>
   <notes>GA release.</notes>
  </release>
  <release>
   <version>
    <release>3.14.0RC1</release>
    <api>3.14.0</api>
   </version>
   <stability>
    <release>beta</release>
    <api>beta</api>
   </stability>
   <date>2020-11-05</date>
   <time>13:39:47</time>
   <license uri="https://opensource.org/licenses/BSD-3-Clause">BSD-3-Clause</license>
   <notes>
   </notes>
  </release>
  <release>
   <version>
    <release>3.14.0RC2</release>
    <api>3.14.0</api>
   </version>
   <stability>
    <release>beta</release>
    <api>beta</api>
   </stability>
   <date>2020-11-10</date>
   <time>16:28:41</time>
   <license uri="https://opensource.org/licenses/BSD-3-Clause">BSD-3-Clause</license>
   <notes>
   </notes>
  </release>
  <release>
   <version>
    <release>3.14.0RC3</release>
    <api>3.14.0</api>
   </version>
   <stability>
    <release>beta</release>
    <api>beta</api>
   </stability>
   <date>2020-11-11</date>
   <time>10:35:18</time>
   <license uri="https://opensource.org/licenses/BSD-3-Clause">BSD-3-Clause</license>
   <notes>
   </notes>
  </release>
  <release>
   <version>
    <release>3.14.0</release>
    <api>3.14.0</api>
   </version>
   <stability>
    <release>stable</release>
    <api>stable</api>
   </stability>
   <date>2020-11-12</date>
   <time>14:06:40</time>
   <license uri="https://opensource.org/licenses/BSD-3-Clause">BSD-3-Clause</license>
   <notes>
   </notes>
  </release>
  <release>
   <version>
    <release>3.15.0RC1</release>
    <api>3.15.0</api>
   </version>
   <stability>
    <release>beta</release>
    <api>beta</api>
   </stability>
   <date>2021-02-05</date>
   <time>14:15:36</time>
   <license uri="https://opensource.org/licenses/BSD-3-Clause">BSD-3-Clause</license>
   <notes>
   </notes>
  </release>
  <release>
   <version>
    <release>3.15.0RC2</release>
    <api>3.15.0</api>
   </version>
   <stability>
    <release>beta</release>
    <api>beta</api>
   </stability>
   <date>2021-02-17</date>
   <time>09:10:33</time>
   <license uri="https://opensource.org/licenses/BSD-3-Clause">BSD-3-Clause</license>
   <notes>
   </notes>
  </release>
  <release>
   <version>
    <release>3.15.0</release>
    <api>3.15.0</api>
   </version>
   <stability>
    <release>stable</release>
    <api>stable</api>
   </stability>
   <date>2021-02-18</date>
   <time>10:33:10</time>
   <license uri="https://opensource.org/licenses/BSD-3-Clause">BSD-3-Clause</license>
   <notes>
   </notes>
  </release>
  <release>
   <version>
    <release>3.15.1</release>
    <api>3.15.1</api>
   </version>
   <stability>
    <release>stable</release>
    <api>stable</api>
   </stability>
   <date>2021-02-19</date>
   <time>10:50:04</time>
   <license uri="https://opensource.org/licenses/BSD-3-Clause">BSD-3-Clause</license>
   <notes>
   </notes>
  </release>
  <release>
   <version>
    <release>3.15.2</release>
    <api>3.15.2</api>
   </version>
   <stability>
    <release>stable</release>
    <api>stable</api>
   </stability>
   <date>2021-02-23</date>
   <time>11:35:09</time>
   <license uri="https://opensource.org/licenses/BSD-3-Clause">BSD-3-Clause</license>
   <notes>
   </notes>
  </release>
  <release>
   <version>
    <release>3.15.3</release>
    <api>3.15.3</api>
   </version>
   <stability>
    <release>stable</release>
    <api>stable</api>
   </stability>
   <date>2021-02-24</date>
   <time>16:49:52</time>
   <license uri="https://opensource.org/licenses/BSD-3-Clause">BSD-3-Clause</license>
   <notes>
   </notes>
  </release>
  <release>
   <version>
    <release>3.15.4</release>
    <api>3.15.4</api>
   </version>
   <stability>
    <release>stable</release>
    <api>stable</api>
   </stability>
   <date>2021-03-02</date>
   <time>15:25:02</time>
   <license uri="https://opensource.org/licenses/BSD-3-Clause">BSD-3-Clause</license>
   <notes>
   </notes>
  </release>
  <release>
   <version>
    <release>3.15.5</release>
    <api>3.15.5</api>
   </version>
   <stability>
    <release>stable</release>
    <api>stable</api>
   </stability>
   <date>2021-03-04</date>
   <time>10:45:30</time>
   <license uri="https://opensource.org/licenses/BSD-3-Clause">BSD-3-Clause</license>
   <notes>
   </notes>
  </release>
  <release>
   <version>
    <release>3.15.6</release>
    <api>3.15.6</api>
   </version>
   <stability>
    <release>stable</release>
    <api>stable</api>
   </stability>
   <date>2021-03-10</date>
   <time>10:11:34</time>
   <license uri="https://opensource.org/licenses/BSD-3-Clause">BSD-3-Clause</license>
   <notes>
   </notes>
  </release>
  <release>
   <version>
    <release>3.15.7</release>
    <api>3.15.7</api>
   </version>
   <stability>
    <release>stable</release>
    <api>stable</api>
   </stability>
   <date>2021-04-02</date>
   <time>10:01:42</time>
   <license uri="https://opensource.org/licenses/BSD-3-Clause">BSD-3-Clause</license>
   <notes>
   </notes>
  </release>
  <release>
   <version>
    <release>3.16.0RC1</release>
    <api>3.16.0</api>
   </version>
   <stability>
    <release>beta</release>
    <api>beta</api>
   </stability>
   <date>2021-04-02</date>
   <time>16:11:33</time>
   <license uri="https://opensource.org/licenses/BSD-3-Clause">BSD-3-Clause</license>
   <notes>
   </notes>
  </release>
  <release>
   <version>
    <release>3.16.0RC2</release>
    <api>3.16.0</api>
   </version>
   <stability>
    <release>beta</release>
    <api>beta</api>
   </stability>
   <date>2021-05-03</date>
   <time>16:40:57</time>
   <license uri="https://opensource.org/licenses/BSD-3-Clause">BSD-3-Clause</license>
   <notes>
   </notes>
  </release>
  <release>
   <version>
    <release>3.16.0</release>
    <api>3.16.0</api>
   </version>
   <stability>
    <release>stable</release>
    <api>stable</api>
   </stability>
   <date>2021-05-05</date>
   <time>16:34:02</time>
   <license uri="https://opensource.org/licenses/BSD-3-Clause">BSD-3-Clause</license>
   <notes>
   </notes>
  </release>
  <release>
   <version>
    <release>3.17.0RC1</release>
    <api>3.17.0</api>
   </version>
   <stability>
    <release>beta</release>
    <api>beta</api>
   </stability>
   <date>2021-05-06</date>
   <time>11:08:58</time>
   <license uri="https://opensource.org/licenses/BSD-3-Clause">BSD-3-Clause</license>
   <notes>
   </notes>
  </release>
  <release>
   <version>
    <release>3.17.0RC2</release>
    <api>3.17.0</api>
   </version>
   <stability>
    <release>beta</release>
    <api>beta</api>
   </stability>
   <date>2021-05-07</date>
   <time>15:58:19</time>
   <license uri="https://opensource.org/licenses/BSD-3-Clause">BSD-3-Clause</license>
   <notes>
   </notes>
  </release>
  <release>
   <version>
    <release>3.17.0</release>
    <api>3.17.0</api>
   </version>
   <stability>
    <release>stable</release>
    <api>stable</api>
   </stability>
   <date>2021-05-11</date>
   <time>13:29:14</time>
   <license uri="https://opensource.org/licenses/BSD-3-Clause">BSD-3-Clause</license>
   <notes>
   </notes>
  </release>
  <release>
   <version>
    <release>3.17.1</release>
    <api>3.17.1</api>
   </version>
   <stability>
    <release>stable</release>
    <api>stable</api>
   </stability>
   <date>2021-05-19</date>
   <time>16:06:12</time>
   <license uri="https://opensource.org/licenses/BSD-3-Clause">BSD-3-Clause</license>
   <notes>
 * Fixed PHP memory leaks and arginfo errors. (#8614)
 * Fixed JSON parser to allow multiple values from the same oneof as long as
   all but one are null.
   </notes>
  </release>
  <release>
   <version>
    <release>3.17.2</release>
    <api>3.17.2</api>
   </version>
   <stability>
    <release>stable</release>
    <api>stable</api>
   </stability>
   <date>2021-05-25</date>
   <time>19:32:12</time>
   <license uri="https://opensource.org/licenses/BSD-3-Clause">BSD-3-Clause</license>
   <notes>
   </notes>
  </release>
  <release>
   <version>
    <release>3.17.3</release>
    <api>3.17.3</api>
   </version>
   <stability>
    <release>stable</release>
    <api>stable</api>
   </stability>
   <date>2021-06-04</date>
   <time>21:17:28</time>
   <license uri="https://opensource.org/licenses/BSD-3-Clause">BSD-3-Clause</license>
   <notes>
   </notes>
  </release>
  <release>
   <version>
    <release>3.18.0RC1</release>
    <api>3.18.0</api>
   </version>
   <stability>
    <release>beta</release>
    <api>beta</api>
   </stability>
   <date>2021-08-18</date>
   <time>15:23:47</time>
   <license uri="https://opensource.org/licenses/BSD-3-Clause">BSD-3-Clause</license>
   <notes>
   </notes>
  </release>
  <release>
   <version>
    <release>3.18.0RC2</release>
    <api>3.18.0</api>
   </version>
   <stability>
    <release>beta</release>
    <api>beta</api>
   </stability>
   <date>2021-08-27</date>
   <time>14:37:43</time>
   <license uri="https://opensource.org/licenses/BSD-3-Clause">BSD-3-Clause</license>
   <notes>
   </notes>
  </release>
  <release>
   <version>
    <release>3.18.0</release>
    <api>3.18.0</api>
   </version>
   <stability>
    <release>stable</release>
    <api>stable</api>
   </stability>
   <date>2021-09-13</date>
   <time>11:30:58</time>
   <license uri="https://opensource.org/licenses/BSD-3-Clause">BSD-3-Clause</license>
   <notes>
   </notes>
  </release>
  <release>
   <version>
    <release>3.18.1</release>
    <api>3.18.1</api>
   </version>
   <stability>
    <release>stable</release>
    <api>stable</api>
   </stability>
   <date>2021-10-04</date>
   <time>13:03:51</time>
   <license uri="https://opensource.org/licenses/BSD-3-Clause">BSD-3-Clause</license>
   <notes>
   </notes>
  </release>
  <release>
   <version>
    <release>3.19.0RC1</release>
    <api>3.19.0</api>
   </version>
   <stability>
    <release>beta</release>
    <api>beta</api>
   </stability>
   <date>2021-10-15</date>
   <time>13:38:38</time>
   <license uri="https://opensource.org/licenses/BSD-3-Clause">BSD-3-Clause</license>
   <notes>
   </notes>
  </release>
  <release>
   <version>
    <release>3.19.0RC2</release>
    <api>3.19.0</api>
   </version>
   <stability>
    <release>beta</release>
    <api>beta</api>
   </stability>
   <date>2021-10-18</date>
   <time>15:36:35</time>
   <license uri="https://opensource.org/licenses/BSD-3-Clause">BSD-3-Clause</license>
   <notes>
   </notes>
  </release>
  <release>
   <version>
    <release>3.19.0</release>
    <api>3.19.0</api>
   </version>
   <stability>
    <release>stable</release>
    <api>stable</api>
   </stability>
   <date>2021-10-19</date>
   <time>11:06:24</time>
   <license uri="https://opensource.org/licenses/BSD-3-Clause">BSD-3-Clause</license>
   <notes>
   </notes>
  </release>
  <release>
   <version>
    <release>3.19.1</release>
    <api>3.19.1</api>
   </version>
   <stability>
    <release>stable</release>
    <api>stable</api>
   </stability>
   <date>2021-10-28</date>
   <time>20:01:12</time>
   <license uri="https://opensource.org/licenses/BSD-3-Clause">BSD-3-Clause</license>
   <notes>
   </notes>
  </release>
  <release>
   <version>
    <release>3.19.2</release>
    <api>3.19.2</api>
   </version>
   <stability>
    <release>stable</release>
    <api>stable</api>
   </stability>
   <date>2022-01-05</date>
   <time>17:01:38</time>
   <license uri="https://opensource.org/licenses/BSD-3-Clause">BSD-3-Clause</license>
   <notes>
   </notes>
  </release>
  <release>
   <version>
    <release>3.19.3</release>
    <api>3.19.3</api>
   </version>
   <stability>
    <release>stable</release>
    <api>stable</api>
   </stability>
   <date>2022-01-11</date>
   <time>00:58:50</time>
   <license uri="https://opensource.org/licenses/BSD-3-Clause">BSD-3-Clause</license>
   <notes>
   </notes>
  </release>
  <release>
   <version>
    <release>3.19.4</release>
    <api>3.19.4</api>
   </version>
   <stability>
    <release>stable</release>
    <api>stable</api>
   </stability>
   <date>2022-01-28</date>
   <time>00:03:40</time>
   <license uri="https://opensource.org/licenses/BSD-3-Clause">3-Clause BSD License</license>
   <notes>
   </notes>
  </release>
  <release>
   <version>
    <release>3.20.0RC1</release>
    <api>3.20.0</api>
   </version>
   <stability>
    <release>beta</release>
    <api>beta</api>
   </stability>
   <date>2022-03-04</date>
   <time>16:28:14</time>
   <license uri="https://opensource.org/licenses/BSD-3-Clause">BSD-3-Clause</license>
   <notes>
   </notes>
  </release>
  <release>
   <version>
    <release>3.20.0RC2</release>
    <api>3.20.0</api>
   </version>
   <stability>
    <release>beta</release>
    <api>beta</api>
   </stability>
   <date>2022-03-15</date>
   <time>21:10:15</time>
   <license uri="https://opensource.org/licenses/BSD-3-Clause">BSD-3-Clause</license>
   <notes>
   </notes>
  </release>
  <release>
   <version>
    <release>3.20.0</release>
    <api>3.20.0</api>
   </version>
   <stability>
    <release>stable</release>
    <api>stable</api>
   </stability>
   <date>2022-03-25</date>
   <time>19:17:44</time>
   <license uri="https://opensource.org/licenses/BSD-3-Clause">BSD-3-Clause</license>
   <notes>
   </notes>
  </release>
  <release>
   <version>
    <release>3.20.1RC1</release>
    <api>3.20.1</api>
   </version>
   <stability>
    <release>beta</release>
    <api>beta</api>
   </stability>
   <date>2022-04-05</date>
   <time>17:06:47</time>
   <license uri="https://opensource.org/licenses/BSD-3-Clause">BSD-3-Clause</license>
   <notes>
   </notes>
  </release>
  <release>
   <version>
    <release>3.20.1</release>
    <api>3.20.1</api>
   </version>
   <stability>
    <release>stable</release>
    <api>stable</api>
   </stability>
   <date>2022-04-20</date>
   <time>22:01:25</time>
   <license uri="https://opensource.org/licenses/BSD-3-Clause">BSD-3-Clause</license>
   <notes>
   </notes>
  </release>
  <release>
   <version>
    <release>3.21.0RC1</release>
    <api>3.21.0</api>
   </version>
   <stability>
    <release>beta</release>
    <api>beta</api>
   </stability>
   <date>2022-05-10</date>
   <time>11:33:40</time>
   <license uri="https://opensource.org/licenses/BSD-3-Clause">BSD-3-Clause</license>
   <notes>
   </notes>
  </release>
  <release>
   <version>
    <release>3.21.0RC2</release>
    <api>3.21.0</api>
   </version>
   <stability>
    <release>beta</release>
    <api>beta</api>
   </stability>
   <date>2022-05-19</date>
   <time>13:35:18</time>
   <license uri="https://opensource.org/licenses/BSD-3-Clause">BSD-3-Clause</license>
   <notes>
   </notes>
  </release>
  <release>
   <version>
    <release>3.21.0</release>
    <api>3.21.0</api>
   </version>
   <stability>
    <release>stable</release>
    <api>stable</api>
   </stability>
   <date>2022-05-25</date>
   <time>13:50:26</time>
   <license uri="https://opensource.org/licenses/BSD-3-Clause">BSD-3-Clause</license>
   <notes>
   </notes>
  </release>
  <release>
   <version>
    <release>3.21.1</release>
    <api>3.21.1</api>
   </version>
   <stability>
    <release>stable</release>
    <api>stable</api>
   </stability>
   <date>2022-05-27</date>
   <time>09:36:34</time>
   <license uri="https://opensource.org/licenses/BSD-3-Clause">BSD-3-Clause</license>
   <notes>
   </notes>
  </release>
  <release>
   <version>
    <release>3.21.2</release>
    <api>3.21.2</api>
   </version>
   <stability>
    <release>stable</release>
    <api>stable</api>
   </stability>
   <date>2022-06-23</date>
   <time>12:12:44</time>
   <license uri="https://opensource.org/licenses/BSD-3-Clause">BSD-3-Clause</license>
   <notes>
   </notes>
  </release>
  <release>
   <version>
    <release>3.21.3</release>
    <api>3.21.3</api>
   </version>
   <stability>
    <release>stable</release>
    <api>stable</api>
   </stability>
   <date>2022-07-21</date>
   <time>10:19:47</time>
   <license uri="https://opensource.org/licenses/BSD-3-Clause">BSD-3-Clause</license>
   <notes>
   </notes>
  </release>
  <release>
   <version>
    <release>3.21.4</release>
    <api>3.21.4</api>
   </version>
   <stability>
    <release>stable</release>
    <api>stable</api>
   </stability>
   <date>2022-07-25</date>
   <time>13:21:48</time>
   <license uri="https://opensource.org/licenses/BSD-3-Clause">BSD-3-Clause</license>
   <notes>
   </notes>
  </release>
  <release>
   <version>
    <release>3.21.5</release>
    <api>3.21.5</api>
   </version>
   <stability>
    <release>stable</release>
    <api>stable</api>
   </stability>
   <date>2022-08-09</date>
   <time>09:24:23</time>
   <license uri="https://opensource.org/licenses/BSD-3-Clause">BSD-3-Clause</license>
   <notes>
   </notes>
  </release>
  <release>
   <version>
    <release>3.21.6</release>
    <api>3.21.6</api>
   </version>
   <stability>
    <release>stable</release>
    <api>stable</api>
   </stability>
   <date>2022-09-13</date>
   <time>13:50:07</time>
   <license uri="https://opensource.org/licenses/BSD-3-Clause">BSD-3-Clause</license>
   <notes>
   </notes>
  </release>
  <release>
   <version>
    <release>3.21.7</release>
    <api>3.21.7</api>
   </version>
   <stability>
    <release>stable</release>
    <api>stable</api>
   </stability>
   <date>2022-09-29</date>
   <time>10:21:44</time>
   <license uri="https://opensource.org/licenses/BSD-3-Clause">BSD-3-Clause</license>
   <notes>
   </notes>
  </release>
  <release>
   <version>
    <release>3.21.8</release>
    <api>3.21.8</api>
   </version>
   <stability>
    <release>stable</release>
    <api>stable</api>
   </stability>
   <date>2022-10-13</date>
   <time>11:40:58</time>
   <license uri="https://opensource.org/licenses/BSD-3-Clause">BSD-3-Clause</license>
   <notes>
   </notes>
  </release>
<<<<<<< HEAD
=======
  <release>
   <version>
    <release>3.21.9</release>
    <api>3.21.9</api>
   </version>
   <stability>
    <release>stable</release>
    <api>stable</api>
   </stability>
   <date>2022-10-26</date>
   <time>09:08:50</time>
   <license uri="https://opensource.org/licenses/BSD-3-Clause">BSD-3-Clause</license>
   <notes>
   </notes>
  </release>
>>>>>>> ba017798
 </changelog>
</package><|MERGE_RESOLUTION|>--- conflicted
+++ resolved
@@ -10,19 +10,11 @@
   <email>protobuf-packages@google.com</email>
   <active>yes</active>
  </lead>
-<<<<<<< HEAD
- <date>2022-10-13</date>
- <time>11:40:58</time>
- <version>
-  <release>3.21.8</release>
-  <api>3.21.8</api>
-=======
  <date>2022-10-26</date>
  <time>09:08:50</time>
  <version>
   <release>3.21.9</release>
   <api>3.21.9</api>
->>>>>>> ba017798
  </version>
  <stability>
   <release>stable</release>
@@ -1457,8 +1449,6 @@
    <notes>
    </notes>
   </release>
-<<<<<<< HEAD
-=======
   <release>
    <version>
     <release>3.21.9</release>
@@ -1474,6 +1464,5 @@
    <notes>
    </notes>
   </release>
->>>>>>> ba017798
  </changelog>
 </package>